--- conflicted
+++ resolved
@@ -1,4 +1,3 @@
-<<<<<<< HEAD
 # Please Read the Users Manual
 # The Manual is located at https://openkore.com/wiki/Manual
 
@@ -478,8 +477,11 @@
 sellAuto_npc_steps s
 
 storageAuto 0
-storageAuto_npc payon 181 104
-storageAuto_distance 5
+storageAuto_onStart 0
+storageAuto_npc
+storageAuto_standpoint
+storageAuto_distance 3
+storageAuto_maxDistance
 storageAuto_npc_type 1
 storageAuto_npc_steps c r1 n
 storageAuto_password 1111
@@ -515,1011 +517,4 @@
 logToFile_Messages
 logToFile_Warnings
 history_max 50
-macro_orphans terminate
-=======
-# Please Read the Users Manual
-# The Manual is located at https://openkore.com/wiki/Manual
-
-######## Login options and server-specific options ########
-
-master
-server
-username
-password
-loginPinCode
-char
-
-# Poseidon Settings: https://openkore.com/wiki/Poseidon
-# They must be the same as Query Server config in Poseidon.txt
-poseidonServer 127.0.0.1
-poseidonPort 24390
-
-bindIp
-forceMapIP
-
-# 1 = hook into RO client, 2 = Act as stand-alone proxy, proxy = act as true proxy
-# https://openkore.com/wiki/XKore
-XKore 0
-XKore_port 2350
-XKore_dll NetRedirect.dll
-XKore_injectDLL 1
-XKore_autoAttachIfOneExe 1
-XKore_silent 1
-XKore_bypassBotDetection 0
-XKore_exeName ragexe.exe
-
-# XKore 2 / Proxy configuration
-XKore_listenIp 127.0.0.1
-XKore_listenPort 6901
-XKore_publicIp 127.0.0.1
-XKore_ID
-
-# It is not advised to set secureAdminPassword if you're using Xkore 2
-secureAdminPassword 1
-adminPassword
-callSign
-commandPrefix ;
-callSignGM 0
-inGameAuth 0
-
-macAddress
-
-pauseCharLogin 2
-pauseCharServer 0
-pauseMapServer 0
-ignoreInvalidLogin 0
-
-# Opening cash shop when connected to map server (recv/ST0)
-whenInGame_requestCashPoints 0
-
-message_length_max 80
-
-######## Main configuration ########
-
-alias_heal sp 28
-
-allowedMaps
-allowedMaps_reaction 1
-
-attackAuto 2
-attackAuto_party 1
-attackAuto_onlyWhenSafe 0
-attackAuto_followTarget 1
-attackAuto_inLockOnly 1
-attackAuto_notInTown 1
-attackAuto_notWhile_storageAuto 1
-attackAuto_notWhile_buyAuto 1
-attackAuto_notWhile_sellAuto 1
-attackAuto_considerDamagedAggressive 0
-attackDistance 1
-attackDistanceAuto 1
-attackMaxDistance 1
-attackMaxRouteTime 4
-attackMinPlayerDistance 2
-attackMinPortalDistance 4
-attackUseWeapon 1
-attackNoGiveup 0
-attackCanSnipe 0
-attackCheckLOS 1
-attackRouteMaxPathDistance 20
-attackLooters 0
-attackLooters_dist 1
-attackChangeTarget 1
-aggressiveAntiKS 0
-
-attackUpdateMonsterPos 1
-
-# the following attack keys are meant to work only in private server (rAthena/Hercules)
-# if you enable this in a official server you character will act weird, because character can't attack beyond the range
-attackBeyondMaxDistance_waitForAgressive 0
-attackBeyondMaxDistance_sendAttackWhileWaiting 0
-attackSendAttackWithMove 0
-attackWaitApproachFinish 1
-
-autoMoveOnDeath 0
-autoMoveOnDeath_x
-autoMoveOnDeath_y
-autoMoveOnDeath_map
-
-attackEquip_topHead
-attackEquip_midHead
-attackEquip_lowHead
-attackEquip_leftHand
-attackEquip_rightHand
-attackEquip_leftAccessory
-attackEquip_rightAccessory
-attackEquip_robe
-attackEquip_armor
-attackEquip_shoes
-attackEquip_arrow
-
-# You need the breakTime plugin: https://openkore.com/wiki/BreakTime
-autoBreakTime {
-	startTime
-	stopTime
-}
-
-autoConfChange {
-	minTime
-	varTime
-	lvl
-	joblvl
-}
-
-autoMakeArrows 0
-
-autoRestart 0
-
-autoRestartMin 10800
-autoRestartSeed 3600
-
-autoRestartSleep 1
-autoSleepMin 900
-autoSleepSeed 900
-
-autoResponse 0
-autoResponseOnHeal 0
-
-autoSpell
-autoSpell_safe
-autoPoison
-
-avoidGM_namePattern
-avoidGM_near 0
-avoidGM_near_inTown 0
-avoidGM_talk 0
-avoidGM_reconnect 1800
-avoidGM_ignoreList
-
-avoidList 1
-avoidList_inLockOnly 0
-avoidList_reconnect 1800
-avoidList_ignoreList
-
-avoidHiddenActors 0
-avoidHiddenMonsters 0
-
-cachePlayerNames 1
-cachePlayerNames_duration 900
-cachePlayerNames_maxSize 100
-
-clientSight 17
-
-dcPause 1
-dcOnDeath 0
-dcOnDualLogin 0
-dcOnDisconnect 0
-dcOnEmptyArrow 0
-dcOnMaxReconnections 0
-dcOnMute 0
-dcOnPM 0
-dcOnZeny 0
-dcOnStorageFull 1
-dcOnPlayer 0
-dcOnServerShutDown 0
-dcOnServerClose 0
-dcOnJobLevel
-dcOnLevel
-
-follow 0
-followTarget
-followEmotion 1
-followEmotion_distance 4
-followFaceDirection 0
-followDistanceMax 6
-followDistanceMin 3
-followLostStep 12
-followSitAuto 0
-followBot 0
-
-itemsTakeAuto 2
-itemsTakeAuto_party 0
-itemsGatherAuto 2
-itemsGatherAuto_notInTown 0
-itemsGatherAutoMinPlayerDistance 6
-itemsGatherAutoMinPortalDistance 5
-itemsMaxWeight 89
-itemsMaxWeight_sellOrStore 48
-itemsMaxNum_sellOrStore 99
-cartMaxWeight 7900
-itemsTakeGreed 0
-itemsCheckWeight 1
-
-lockMap
-lockMap_x
-lockMap_y
-lockMap_randX
-lockMap_randY
-
-route_escape_reachedNoPortal 1
-route_escape_randomWalk 1
-route_escape_shout
-route_avoidWalls 1
-route_randomWalk 1
-route_randomWalk_inTown 0
-route_randomWalk_maxRouteTime 75
-route_maxWarpFee
-route_maxNpcTries 5
-route_teleport 0
-route_teleport_minDistance 75
-route_teleport_maxTries 8
-route_teleport_notInMaps
-route_step 10
-route_removeMissingPortals_NPC 1
-route_removeMissingPortals 0
-route_tryToGuessMissingPortalByDistance 1
-route_reAddMissingPortals 1
-route_randomFactor 0
-
-runFromTarget 0
-runFromTarget_inAdvance 0
-runFromTarget_dist 5
-runFromTarget_minStep 7
-runFromTarget_maxPathDistance 13
-runFromTarget_noAttackMethodFallback 0
-runFromTarget_noAttackMethodFallback_attackMaxDist 14
-runFromTarget_noAttackMethodFallback_minStep 8
-
-saveMap
-saveMap_x
-saveMap_y
-saveMap_warpToBuyOrSell 1
-saveMap_warpChatCommand
-memo1
-memo2
-memo3
-memo4
-
-shopAuto_open 0
-shop_random 0
-shop_useSkill 1
-
-buyerShopAuto_open 0
-buyerShop_random 0
-
-sitAuto_hp_lower 40
-sitAuto_hp_upper 100
-sitAuto_sp_lower 0
-sitAuto_sp_upper 0
-sitAuto_follow 0
-sitAuto_over_50 0
-sitAuto_idle 1
-sitAuto_look
-sitAuto_look_from_wall
-sitTensionRelax 0
-
-statsAddAuto 0
-statsAddAuto_list
-statsAddAuto_dontUseBonus 0
-statsAdd_over_99 1
-
-skillsAddAuto 0
-skillsAddAuto_list
-
-tankMode 0
-tankModeTarget
-
-teleportAuto_hp 10
-teleportAuto_sp 0
-teleportAuto_idle 0
-teleportAuto_portal 0
-teleportAuto_search 0
-teleportAuto_minAggressives 0
-teleportAuto_minAggressivesInLock 0
-teleportAuto_onlyWhenSafe 0
-teleportAuto_maxDmg 500
-teleportAuto_maxDmgInLock 0
-teleportAuto_deadly 1
-teleportAuto_useSkill 1
-teleportAuto_useChatCommand
-teleportAuto_allPlayers 0
-teleportAuto_notPlayers
-teleportAuto_atkCount 0
-teleportAuto_atkMiss 10
-teleportAuto_unstuck 0
-teleportAuto_lostTarget 0
-teleportAuto_dropTarget 0
-teleportAuto_dropTargetKS 0
-teleportAuto_dropTargetHidden 0
-teleportAuto_attackedWhenSitting 0
-teleportAuto_totalDmg 0
-teleportAuto_totalDmgInLock 0
-teleportAuto_equip_leftAccessory
-teleportAuto_equip_rightAccessory
-teleportAuto_lostHomunculus
-teleportAuto_useItemForRespawn
-teleportAuto_item1
-teleportAuto_item2
-
-dealAuto 1
-dealAuto_names
-partyAuto 1
-partyAutoShare 0
-partyAutoShareItem 0
-partyAutoShareItemDiv 0
-guildAutoDeny 1
-attendanceAuto 1
-
-verbose 1
-showDomain 0
-showDomain_NPC parseMsg_presence
-showDomain_Shop list
-squelchDomains
-verboseDomains
-beepDomains
-beepDomains_notInTown
-friendlyAID
-showTime
-showTimeDomains
-showTimeDomainsFormat
-wx_map_maxAutoSize 300
-wx_map_monsterSticking 1
-wx_map_npcSticking 1
-wx_map_playersSticking 1
-wx_map_portalSticking 5
-wx_map_route
-wx_npcTalk
-wx_captcha
-showAllDamage 0
-manualURL https://openkore.com/wiki/Manual
-forumURL https://forums.openkore.com
-
-logChat 1
-logPrivateChat 1
-logPartyChat 1
-logGuildChat 1
-logSystemChat 1
-logLocalBroadcast 1
-logShop 1
-logEmoticons
-logConsole 1
-logAppendUsername 1
-logAppendServer 0
-monsterLog 0
-playerLog 0
-logDead 1
-
-questDisplayStyle 2
-
-chatTitleOversize 0
-shopTitleOversize 0
-buyerShopTitleOversize 0
-
-sleepTime 10000
-
-ignoreAll 0
-itemHistory 0
-autoTalkCont 1
-noAutoSkill 0
-portalCompile 1
-portalRecord 2
-portalRecord_recompileAfter 1
-missDamage 0
-
-tankersList
-
-repairAuto 0
-repairAuto_list
-
-status_mapProperty 0
-status_mapType 0
-
-monster_filter
-
-######## Mercenary Support ########
-
-mercenary_attackAuto 2
-mercenary_attackAuto_party 1
-mercenary_attackAuto_notInTown 1
-mercenary_attackAuto_inLockOnly 1
-mercenary_attackAuto_notWhile_storageAuto 1
-mercenary_attackAuto_notWhile_buyAuto 1
-mercenary_attackAuto_notWhile_sellAuto 1
-mercenary_attackAuto_considerDamagedAggressive 0
-mercenary_attackAuto_onlyWhenSafe 0
-mercenary_attackAuto_duringRandomWalk 0
-mercenary_attackAuto_duringItemsTake 0
-mercenary_attackDistance 1
-mercenary_attackMaxDistance 1
-mercenary_attackDistanceAuto 1
-mercenary_attackMaxRouteTime 4
-mercenary_attackCanSnipe 0
-mercenary_attackCheckLOS 1
-mercenary_attackRouteMaxPathDistance 20
-mercenary_attackUseWeapon 1
-mercenary_attackNoGiveup 0
-mercenary_attackChangeTarget 1
-mercenary_attack_dance_melee 0
-mercenary_attack_dance_ranged 0
-
-mercenary_attackBeyondMaxDistance_waitForAgressive 0
-mercenary_attackBeyondMaxDistance_sendAttackWhileWaiting 0
-mercenary_attackSendAttackWithMove 0
-mercenary_attackWaitApproachFinish 1
-
-mercenary_lost_teleportToMaster_maxTries 6
-
-mercenary_route_randomWalk_rescueWhenLost 0
-mercenary_route_randomWalk_stopDuringAttack 0
-mercenary_route_randomWalk_waitMinDistance 0
-
-mercenary_runFromTarget 0
-mercenary_runFromTarget_inAdvance 0
-mercenary_runFromTarget_dist 5
-mercenary_runFromTarget_minStep 7
-mercenary_runFromTarget_maxPathDistance 20
-mercenary_runFromTarget_noAttackMethodFallback 0
-mercenary_runFromTarget_noAttackMethodFallback_attackMaxDist 14
-mercenary_runFromTarget_noAttackMethodFallback_minStep 8
-
-mercenary_idleWalkType 1
-mercenary_followDistanceMin 3
-mercenary_followDistanceMax 12
-
-mercenary_moveNearWhenIdle 1
-mercenary_moveNearWhenIdle_minDistance 3
-mercenary_moveNearWhenIdle_maxDistance 8
-
-mercenary_route_step 10
-
-mercenary_tankMode 0
-mercenary_tankModeTarget
-
-mercenary_teleportAuto_hp 10
-mercenary_teleportAuto_maxDmg 500
-mercenary_teleportAuto_maxDmgInLock 0
-mercenary_teleportAuto_deadly 1
-mercenary_teleportAuto_unstuck 0
-mercenary_teleportAuto_dropTarget 0
-mercenary_teleportAuto_dropTargetKS 0
-mercenary_teleportAuto_totalDmg 0
-mercenary_teleportAuto_totalDmgInLock 0
-mercenary_teleportAuto_attackedWhenSitting 0
-
-######## Homunculus Support ########
-
-homunculus_attackAuto 2
-homunculus_attackAuto_party 1
-homunculus_attackAuto_notInTown 1
-homunculus_attackAuto_inLockOnly 1
-homunculus_attackAuto_notWhile_storageAuto 1
-homunculus_attackAuto_notWhile_buyAuto 1
-homunculus_attackAuto_notWhile_sellAuto 1
-homunculus_attackAuto_considerDamagedAggressive 0
-homunculus_attackAuto_onlyWhenSafe 0
-homunculus_attackAuto_duringRandomWalk 0
-homunculus_attackAuto_duringItemsTake 0
-homunculus_attackDistance 1
-homunculus_attackMaxDistance 1
-homunculus_attackDistanceAuto 1
-homunculus_attackMaxRouteTime 4
-homunculus_attackCanSnipe 0
-homunculus_attackCheckLOS 1
-homunculus_attackRouteMaxPathDistance 20
-homunculus_attackUseWeapon 1
-homunculus_attackNoGiveup 0
-homunculus_attackChangeTarget 1
-homunculus_attack_dance_melee 0
-
-homunculus_attackBeyondMaxDistance_waitForAgressive 0
-homunculus_attackBeyondMaxDistance_sendAttackWhileWaiting 0
-homunculus_attackSendAttackWithMove 0
-homunculus_attackWaitApproachFinish 1
-
-homunculus_lost_teleportToMaster_maxTries 6
-
-homunculus_route_randomWalk_rescueWhenLost 0
-homunculus_route_randomWalk_stopDuringAttack 0
-homunculus_route_randomWalk_waitMinDistance 0
-
-homunculus_runFromTarget 0
-homunculus_runFromTarget_dist 5
-homunculus_runFromTarget_minStep 7
-homunculus_runFromTarget_maxPathDistance 20
-homunculus_runFromTarget_noAttackMethodFallback 0
-homunculus_runFromTarget_noAttackMethodFallback_attackMaxDist 14
-homunculus_runFromTarget_noAttackMethodFallback_minStep 8
-
-homunculus_idleWalkType 1
-homunculus_followDistanceMin 3
-homunculus_followDistanceMax 12
-
-homunculus_moveNearWhenIdle 1
-homunculus_moveNearWhenIdle_minDistance 3
-homunculus_moveNearWhenIdle_maxDistance 8
-
-homunculus_route_step 10
-
-homunculus_tankMode 0
-homunculus_tankModeTarget
-
-homunculus_StandByAuto 0
-homunculus_teleportAuto_hp 10
-homunculus_teleportAuto_maxDmg 500
-homunculus_teleportAuto_maxDmgInLock 0
-homunculus_teleportAuto_deadly 1
-homunculus_teleportAuto_unstuck 0
-homunculus_teleportAuto_dropTarget 0
-homunculus_teleportAuto_dropTargetKS 0
-homunculus_teleportAuto_totalDmg 0
-homunculus_teleportAuto_totalDmgInLock 0
-homunculus_teleportAuto_attackedWhenSitting 0
-
-# Turn on/off homunculus autofeeding
-homunculus_autoFeed 1
-# Feed homunculus when meet the hunger value (homunculus_hunger > homunculus_return)
-homunculus_hunger 15
-# Return homunculus when meet the hunger value
-homunculus_return 11
-# In Wich maps should we allow feeding? (leave empty for any map)
-homunculus_autoFeedAllowedMaps
-
-# Turn on/off pet autofeeding
-pet_autoFeed 1
-# Feed pet when meet the hunger value
-pet_hunger 25
-# Return pet when meet the hunger value
-pet_return 20
-
-######## Block options ########
-# You can copy & paste any block multiple times. So if you want to
-# configure two attack skills, just duplicate the attackSkillSlot block.
-
-attackSkillSlot {
-	lvl
-	dist 1
-	maxDist 1
-	maxCastTime 0
-	minCastTime 0
-	hp
-	sp > 10
-	ap
-	homunculus
-	homunculus_hp
-	homunculus_sp
-	homunculus_dead
-	homunculus_resting
-	homunculus_noinfo_dead
-	homunculus_noinfo_resting
-	homunculus_onAction
-	homunculus_notOnAction
-	homunculus_whenIdle
-	homunculus_whenNotIdle
-	mercenary
-	mercenary_hp
-	mercenary_sp
-	mercenary_whenStatusActive
-	mercenary_whenStatusInactive
-	mercenary_onAction
-	mercenary_notOnAction
-	mercenary_whenIdle
-	mercenary_whenNotIdle
-	onAction
-	whenStatusActive
-	whenStatusInactive
-	whenFollowing
-	spirit
-	amuletType
-	aggressives
-	previousDamage
-	stopWhenHit 0
-	inLockOnly 0
-	notInTown 0
-	timeout 0
-	disabled 0
-	monsters
-	notMonsters
-	monstersCount
-	monstersCountDist
-	maxAttempts 0
-	maxUses 0
-	target_hp
-	target_whenStatusActive
-	target_whenStatusInactive
-	target_deltaHp
-	whenPartyMembersNear
-	whenPartyMembersNearDist
-	inInventory
-	isSelfSkill 0
-	isStartSkill 0
-	equip_topHead
-	equip_midHead
-	equip_lowHead
-	equip_leftHand
-	equip_rightHand
-	equip_leftAccessory
-	equip_rightAccessory
-	equip_robe
-	equip_armor
-	equip_shoes
-	equip_arrow
-	manualAI 0
-}
-
-attackComboSlot {
-	afterSkill
-	waitBeforeUse
-	dist 1
-	maxDist 1
-	isSelfSkill 1
-	target_hp
-	target_deltaHp
-	monsters
-	notMonsters
-	monstersCount
-	monstersCountDist
-	whenPartyMembersNear
-	whenPartyMembersNearDist
-}
-
-doCommand {
-	hp
-	sp
-	ap
-	homunculus
-	homunculus_hp
-	homunculus_sp
-	homunculus_dead
-	homunculus_resting
-	homunculus_noinfo_dead
-	homunculus_noinfo_resting
-	homunculus_onAction
-	homunculus_notOnAction
-	homunculus_whenIdle
-	homunculus_whenNotIdle
-	mercenary
-	mercenary_hp
-	mercenary_sp
-	mercenary_whenStatusActive
-	mercenary_whenStatusInactive
-	mercenary_onAction
-	mercenary_notOnAction
-	mercenary_whenIdle
-	mercenary_whenNotIdle
-	onAction
-	whenStatusActive
-	whenStatusInactive
-	whenFollowing
-	spirit
-	amuletType
-	aggressives
-	monsters
-	notMonsters
-	monstersCount
-	monstersCountDist
-	stopWhenHit 0
-	inLockOnly 0
-	notWhileSitting 0
-	notInTown 0
-	timeout
-	disabled 0
-	whenPartyMembersNear
-	whenPartyMembersNearDist
-	inInventory
-	inCart
-	inMap
-	manualAI 0
-}
-
-useSelf_skill {
-	lvl
-	maxCastTime 0
-	minCastTime 0
-	hp
-	sp
-	ap
-	homunculus
-	homunculus_hp
-	homunculus_sp
-	homunculus_dead
-	homunculus_resting
-	homunculus_noinfo_dead
-	homunculus_noinfo_resting
-	homunculus_onAction
-	homunculus_notOnAction
-	homunculus_whenIdle
-	homunculus_whenNotIdle
-	mercenary
-	mercenary_hp
-	mercenary_sp
-	mercenary_whenStatusActive
-	mercenary_whenStatusInactive
-	mercenary_onAction
-	mercenary_notOnAction
-	mercenary_whenIdle
-	mercenary_whenNotIdle
-	onAction
-	whenStatusActive
-	whenStatusInactive
-	whenFollowing
-	spirit
-	amuletType
-	aggressives
-	monsters
-	notMonsters
-	monstersCount
-	monstersCountDist
-	stopWhenHit 0
-	inLockOnly 0
-	notWhileSitting 0
-	notInTown 0
-	timeout 0
-	disabled 0
-	whenPartyMembersNear
-	whenPartyMembersNearDist
-	inInventory
-	manualAI 0
-}
-
-useSelf_skill_smartHeal 1
-
-partySkillDistance 0..8
-
-partySkill {
-	lvl
-	dist 1
-	maxDist 8
-	maxCastTime 0
-	minCastTime 0
-	hp
-	sp
-	ap
-	homunculus
-	homunculus_hp
-	homunculus_sp
-	homunculus_dead
-	homunculus_resting
-	homunculus_noinfo_dead
-	homunculus_noinfo_resting
-	homunculus_onAction
-	homunculus_notOnAction
-	homunculus_whenIdle
-	homunculus_whenNotIdle
-	mercenary
-	mercenary_hp
-	mercenary_sp
-	mercenary_whenStatusActive
-	mercenary_whenStatusInactive
-	mercenary_onAction
-	mercenary_notOnAction
-	mercenary_whenIdle
-	mercenary_whenNotIdle
-	onAction
-	whenStatusActive
-	whenStatusInactive
-	whenFollowing
-	spirit
-	amuletType
-	aggressives
-	monsters
-	notMonsters
-	monstersCount
-	monstersCountDist
-	stopWhenHit 0
-	inLockOnly 0
-	notWhileSitting 0
-	notInTown 0
-	timeout 0
-	disabled 0
-	manualAI 0
-	target
-	target_hp
-	target_isJob
-	target_isNotJob
-	target_whenStatusActive
-	target_whenStatusInactive
-	target_aggressives
-	target_monsters
-	target_timeout 0
-	target_deltaHp
-	target_dead 0
-	whenPartyMembersNear
-	whenPartyMembersNearDist
-	inInventory
-	isSelfSkill 0
-}
-
-monsterSkill {
-	target
-	maxUses
-	whenPartyMembersNear
-	whenPartyMembersNearDist
-	# Skill Use Conditions, including isSelfSkill
-	# Self Conditions
-	# Target Monster Conditions
-}
-
-autoSwitch_default_rightHand
-autoSwitch_default_leftHand
-autoSwitch_default_arrow
-
-# NOTE: In the case of two handed weapons, or no Shield,
-#       duplicate the weapon name for 'rightHand'
-# To attack with bare hands, specify "[NONE]" (without the quotes) for rightHand
-
-autoSwitch {
-	rightHand
-	leftHand
-	arrow
-	distance
-	useWeapon
-}
-
-equipAuto {
-	topHead
-	midHead
-	lowHead
-	leftHand
-	rightHand
-	leftAccessory
-	rightAccessory
-	robe
-	armor
-	shoes
-	arrow
-	monsters
-	notMonsters
-	monstersCount
-	monstersCountDist
-	weight 0
-	whileSitting 0
-	hp
-	sp
-	ap
-	homunculus
-	homunculus_hp
-	homunculus_sp
-	homunculus_dead
-	homunculus_resting
-	homunculus_noinfo_dead
-	homunculus_noinfo_resting
-	homunculus_onAction
-	homunculus_notOnAction
-	homunculus_whenIdle
-	homunculus_whenNotIdle
-	mercenary
-	mercenary_hp
-	mercenary_sp
-	mercenary_whenStatusActive
-	mercenary_whenStatusInactive
-	mercenary_onAction
-	mercenary_notOnAction
-	mercenary_whenIdle
-	mercenary_whenNotIdle
-	onAction
-	whenStatusActive
-	whenStatusInactive
-	whenFollowing
-	spirit
-	amuletType
-	aggressives
-	stopWhenHit 0
-	inLockOnly 0
-	notWhileSitting 0
-	notInTown 0
-	timeout 0
-	disabled 0
-	whenPartyMembersNear
-	whenPartyMembersNearDist
-	inInventory
-	manualAI 0
-}
-
-useSelf_item {
-	hp
-	sp
-	ap
-	homunculus
-	homunculus_hp
-	homunculus_sp
-	homunculus_dead
-	homunculus_resting
-	homunculus_noinfo_dead
-	homunculus_noinfo_resting
-	homunculus_onAction
-	homunculus_notOnAction
-	homunculus_whenIdle
-	homunculus_whenNotIdle
-	mercenary
-	mercenary_hp
-	mercenary_sp
-	mercenary_whenStatusActive
-	mercenary_whenStatusInactive
-	mercenary_onAction
-	mercenary_notOnAction
-	mercenary_whenIdle
-	mercenary_whenNotIdle
-	onAction
-	whenStatusActive
-	whenStatusInactive
-	whenFollowing
-	spirit
-	amuletType
-	aggressives
-	monsters
-	notMonsters
-	monstersCount
-	monstersCountDist
-	stopWhenHit 0
-	inLockOnly 0
-	notWhileSitting 0
-	notInTown 0
-	timeout 0
-	disabled 0
-	whenPartyMembersNear
-	whenPartyMembersNearDist
-	inInventory
-	manualAI 0
-}
-
-######## Autostorage/autosell ########
-
-buyAuto {
-	npc
-	npc_steps b
-	isMarket 0
-	standpoint
-	distance 3
-	price
-	minAmount 2
-	maxAmount 3
-	batchSize
-	onlyIdentified
-	disabled 0
-	maxBase
-	minBase
-}
-
-sellAuto 0
-sellAuto_npc
-sellAuto_standpoint
-sellAuto_distance 3
-sellAuto_maxDistance
-sellAuto_npc_steps s
-
-storageAuto 0
-storageAuto_onStart 0
-storageAuto_npc
-storageAuto_standpoint
-storageAuto_distance 3
-storageAuto_maxDistance
-storageAuto_npc_type 1
-storageAuto_type 0
-storageAuto_npc_steps
-storageAuto_password
-storageAuto_keepOpen 0
-storageAuto_useChatCommand
-storageAuto_useItem 0
-storageAuto_useItem_item
-storageAuto_notAfterDeath
-relogAfterStorage 0
-minStorageZeny 50
-
-npcTimeResponse
-npcWrongStepsMethod 0
-
-getAuto {
-	minAmount
-	maxAmount
-	batchSize
-	passive
-	disabled 0
-}
-
-######## Debugging options; only useful for developers ########
-
-debug 0
-debugPacket_unparsed 0
-debugPacket_received 0
-debugPacket_ro_sent 0
-debugPacket_sent 0
-debugPacket_exclude
-debugPacket_include
-debugPacket_include_dumpMethod
-debugDomains
-logToFile_Debug
-logToFile_Errors
-logToFile_Messages
-logToFile_Warnings
-history_max 50
->>>>>>> b77b21a8
+macro_orphans terminate