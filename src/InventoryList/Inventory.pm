--- conflicted
+++ resolved
@@ -41,14 +41,4 @@
 	$self->clear();
 }
 
-<<<<<<< HEAD
-sub add {
-	my ($self, $item) = @_;
-	my $binID = $self->SUPER::add($item);
-	$self->{state} = 1;
-	return $binID;
-}
-
-=======
->>>>>>> d143b711
 1;