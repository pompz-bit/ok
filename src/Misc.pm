#########################################################################
#  OpenKore - Miscellaneous functions
#
#  This software is open source, licensed under the GNU General Public
#  License, version 2.
#  Basically, this means that you're allowed to modify and distribute
#  this software. However, if you distribute modified versions, you MUST
#  also distribute the source code.
#  See http://www.gnu.org/licenses/gpl.html for the full license.
#
#  $Revision$
#  $Id$
#
#########################################################################
##
# MODULE DESCRIPTION: Miscellaneous functions
#
# This module contains functions that do not belong in any other modules.
# The difference between Misc.pm and Utils.pm is that Misc.pm can have
# dependencies on other Kore modules.

package Misc;

use strict;
use Exporter;
use Carp::Assert;
use Data::Dumper;
use Compress::Zlib;
use base qw(Exporter);
use utf8;

use Globals;
use Log qw(message warning error debug);
use Plugins;
use FileParsers;
use Settings;
use Utils;
use Utils::Assert;
use Skill;
use Field;
use Network;
use Network::Send ();
use AI;
use Actor;
use Actor::You;
use Actor::Player;
use Actor::Monster;
use Actor::Party;
use Actor::NPC;
use Actor::Portal;
use Actor::Pet;
use Actor::Slave;
use Actor::Unknown;
use Time::HiRes qw(time usleep);
use Translation;
use Utils::Exceptions;

our @EXPORT = (
	# Config modifiers
	qw/auth
	configModify
	bulkConfigModify
	setTimeout
	saveConfigFile/,

	# Debugging
	qw/debug_showSpots
	visualDump/,

	# Field math
	qw/calcRectArea
	calcRectArea2
	checkLineSnipable
	checkLineWalkable
	checkWallLength
	closestWalkableSpot
	objectInsideSpell
	objectIsMovingTowards
	objectIsMovingTowardsPlayer/,

	# Inventory management
	qw/inInventory
	inventoryItemRemoved
	storageGet
	cardName
	itemName
	itemNameSimple
	itemNameToID/,

	# File Parsing and Writing
	qw/chatLog
	shopLog
	monsterLog
	deadLog/,

	# Logging
	qw/itemLog/,

	# OS specific
	qw/launchURL/,

	# Misc
	qw/
	actorAdded
	actorRemoved
	actorListClearing
	avoidGM_talk
	avoidList_talk
	avoidList_ID
	calcStat
	center
	charSelectScreen
	chatLog_clear
	checkAllowedMap
	checkFollowMode
	checkMonsterCleanness
	createCharacter
	deal
	dealAddItem
	drop
	dumpData
	getEmotionByCommand
	getIDFromChat
	getNPCName
	getPlayerNameFromCache
	getPortalDestName
	getResponse
	getSpellName
	headgearName
	initUserSeed
	itemLog_clear
	look
	lookAtPosition
	manualMove
	meetingPosition
	objectAdded
	objectRemoved
	items_control
	pickupitems
	mon_control
	monsterName
	positionNearPlayer
	positionNearPortal
	printItemDesc
	processNameRequestQueue
	quit
	offlineMode
	relog
	sendMessage
	setSkillUseTimer
	setPartySkillTimer
	setStatus
	countCastOn
	stripLanguageCode
	switchConfigFile
	updateDamageTables
	updatePlayerNameCache
	useTeleport
	top10Listing
	whenGroundStatus
	writeStorageLog
	getBestTarget
	isSafe
	isSafeActorQuery/,

	# Actor's Actions Text
	qw/attack_string
	skillCast_string
	skillUse_string
	skillUseLocation_string
	skillUseNoDamage_string
	status_string/,

	# AI Math
	qw/lineIntersection
	percent_hp
	percent_sp
	percent_weight/,

	# Misc Functions
	qw/avoidGM_near
	avoidList_near
	compilePortals
	compilePortals_check
	portalExists
	portalExists2
	redirectXKoreMessages
	monKilled
	getActorName
	getActorNames
	findPartyUserID
	getNPCInfo
	skillName
	checkSelfCondition
	checkPlayerCondition
	checkMonsterCondition
	makeShop
	openShop
	closeShop
	inLockMap
	parseReload
	setCharDeleteDate/
	);


# use SelfLoader; 1;
# __DATA__



sub _checkActorHash($$$$) {
	my ($name, $hash, $type, $hashName) = @_;
	foreach my $actor (values %{$hash}) {
		if (!UNIVERSAL::isa($actor, $type)) {
			die "$name\nUnblessed item in $hashName list:\n" .
				Dumper($hash);
		}
	}
}

# Checks whether the internal state of some variables are correct.
sub checkValidity {
	return if (!DEBUG || $ENV{OPENKORE_NO_CHECKVALIDITY});
	my ($name) = @_;
	$name = "Validity check:" if (!defined $name);

	assertClass($char, 'Actor::You') if ($net && $net->getState() == Network::IN_GAME
						&& $net->isa('Network::XKore'));
	assertClass($char, 'Actor::You') if ($char);
	return;

	_checkActorHash($name, \%items, 'Actor::Item', 'item');
	_checkActorHash($name, \%monsters, 'Actor::Monster', 'monster');
	_checkActorHash($name, \%players, 'Actor::Player', 'player');
	_checkActorHash($name, \%pets, 'Actor::Pet', 'pet');
	_checkActorHash($name, \%npcs, 'Actor::NPC', 'NPC');
	_checkActorHash($name, \%portals, 'Actor::Portal', 'portals');
}


#######################################
#######################################
### CATEGORY: Configuration modifiers
#######################################
#######################################

sub auth {
	my $user = shift;
	my $flag = shift;
	if ($flag) {
		message TF("Authorized user '%s' for admin\n", $user), "success";
	} else {
		message TF("Revoked admin privilages for user '%s'\n", $user), "success";
	}
	$overallAuth{$user} = $flag;
	writeDataFile(Settings::getControlFilename("overallAuth.txt"), \%overallAuth);
}

##
# void configModify(String key, String value, ...)
# key: a key name.
# value: the new value.
#
# Changes the value of the configuration option $key to $value.
# Both %config and config.txt will be updated.
#
# You may also call configModify() with additional optional options:
# `l
# - autoCreate (boolean): Whether the configuration option $key
#                         should be created if it doesn't already exist.
#                         The default is true.
# - silent (boolean): By default, output will be printed, notifying the user
#                     that a config option has been changed. Setting this to
#                     true will surpress that output.
# `l`
sub configModify {
	my $key = shift;
	my $val = shift;
	my %args;

	if (@_ == 1) {
		$args{silent} = $_[0];
	} else {
		%args = @_;
	}
	$args{autoCreate} = 1 if (!exists $args{autoCreate});

	Plugins::callHook('configModify', {
		key => $key,
		val => $val,
		additionalOptions => \%args
	});

	if (!$args{silent} && $key !~ /password/i) {
		my $oldval = $config{$key};
		if (!defined $oldval) {
			$oldval = "not set";
		}
		
		if ($config{$key} eq $val) {
			if ($val) {
				message TF("Config '%s' is already %s\n", $key, $val), "info";
			}else{
				message TF("Config '%s' is already *None*\n", $key), "info";
			}
			return;
		}
		
		if (!defined $val) {
			message TF("Config '%s' unset (was %s)\n", $key, $oldval), "info";
		} else {
			message TF("Config '%s' set to %s (was %s)\n", $key, $val, $oldval), "info";
		}
	}
	if ($args{autoCreate} && !exists $config{$key}) {
		my $f;
		if (open($f, ">>", Settings::getConfigFilename())) {
			print $f "$key\n";
			close($f);
		}
	}
	$config{$key} = $val;
	saveConfigFile();
}

##
# bulkConfigModify (r_hash, [silent])
# r_hash: key => value to change
# silent: if set to 1, do not print a message to the console.
#
# like configModify but for more than one value at the same time.
sub bulkConfigModify {
	my $r_hash = shift;
	my $silent = shift;
	my $oldval;

	foreach my $key (keys %{$r_hash}) {
		Plugins::callHook('configModify', {
			key => $key,
			val => $r_hash->{$key},
			silent => $silent
		});

		$oldval = $config{$key};

		$config{$key} = $r_hash->{$key};

		if ($key =~ /password/i) {
			message TF("Config '%s' set to %s (was *not-displayed*)\n", $key, $r_hash->{$key}), "info" unless ($silent);
		} else {
			message TF("Config '%s' set to %s (was %s)\n", $key, $r_hash->{$key}, $oldval), "info" unless ($silent);
		}
	}
	saveConfigFile();
}

##
# saveConfigFile()
#
# Writes %config to config.txt.
sub saveConfigFile {
	writeDataFileIntact(Settings::getConfigFilename(), \%config);
}

sub setTimeout {
	my $timeout = shift;
	my $time = shift;
	message TF("Timeout '%s' set to %s (was %s)\n", $timeout, $time, $timeout{$timeout}{timeout}), "info";
	$timeout{$timeout}{'timeout'} = $time;
	writeDataFileIntact2(Settings::getControlFilename("timeouts.txt"), \%timeout);
}


#######################################
#######################################
### Category: Debugging
#######################################
#######################################

our %debug_showSpots_list;

sub debug_showSpots {
	return unless $net->clientAlive();
	my $ID = shift;
	my $spots = shift;
	my $special = shift;

	if ($debug_showSpots_list{$ID}) {
		foreach (@{$debug_showSpots_list{$ID}}) {
			my $msg = pack("C*", 0x20, 0x01) . pack("V", $_);
			$net->clientSend($msg);
		}
	}

	my $i = 1554;
	$debug_showSpots_list{$ID} = [];
	foreach (@{$spots}) {
		next if !defined $_;
		my $msg = pack("C*", 0x1F, 0x01)
			. pack("V*", $i, 1550)
			. pack("v*", $_->{x}, $_->{y})
			. pack("C*", 0x93, 0);
		$net->clientSend($msg);
		$net->clientSend($msg);
		push @{$debug_showSpots_list{$ID}}, $i;
		$i++;
	}

	if ($special) {
		my $msg = pack("C*", 0x1F, 0x01)
			. pack("V*", 1553, 1550)
			. pack("v*", $special->{x}, $special->{y})
			. pack("C*", 0x83, 0);
		$net->clientSend($msg);
		$net->clientSend($msg);
		push @{$debug_showSpots_list{$ID}}, 1553;
	}
}

##
# visualDump(data [, label])
#
# Show the bytes in $data on screen as hexadecimal.
# Displays the label if provided.
sub visualDump {
	my ($msg, $label) = @_;
	my $dump;
	my $puncations = quotemeta '~!@#$%^&*()_-+=|\"\'';

	# doesn't work right with debugPacket_sent
	#no encoding 'utf8';
	#use bytes;

	$dump = "================================================\n";
	if (defined $label) {
		$dump .= sprintf("%-15s [%d bytes]   %s\n", $label, length($msg), getFormattedDate(int(time)));
	} else {
		$dump .= sprintf("%d bytes   %s\n", length($msg), getFormattedDate(int(time)));
	}

	for (my $i = 0; $i < length($msg); $i += 16) {
		my $line;
		my $data = substr($msg, $i, 16);
		my $rawData = '';

		for (my $j = 0; $j < length($data); $j++) {
			my $char = substr($data, $j, 1);
			if (ord($char) < 32 || ord($char) > 126) {
				$rawData .= '.';
			} else {
				$rawData .= substr($data, $j, 1);
			}
		}

		$line = getHex(substr($data, 0, 8));
		$line .= '    ' . getHex(substr($data, 8)) if (length($data) > 8);

		$line .= ' ' x (50 - length($line)) if (length($line) < 54);
		$line .= "    $rawData\n";
		$line = sprintf("%3d>  ", $i) . $line;
		$dump .= $line;
	}
	message $dump;
}


#######################################
#######################################
### CATEGORY: Field math
#######################################
#######################################

##
# calcRectArea($x, $y, $radius)
# Returns: an array with position hashes. Each has contains an x and a y key.
#
# Creates a rectangle with center ($x,$y) and radius $radius,
# and returns a list of positions of the border of the rectangle.
sub calcRectArea {
	my ($x, $y, $radius) = @_;
	my (%topLeft, %topRight, %bottomLeft, %bottomRight);

	sub capX {
		return 0 if ($_[0] < 0);
		return $field->width - 1 if ($_[0] >= $field->width);
		return int $_[0];
	}
	sub capY {
		return 0 if ($_[0] < 0);
		return $field->height - 1 if ($_[0] >= $field->height);
		return int $_[0];
	}

	# Get the avoid area as a rectangle
	$topLeft{x} = capX($x - $radius);
	$topLeft{y} = capY($y + $radius);
	$topRight{x} = capX($x + $radius);
	$topRight{y} = capY($y + $radius);
	$bottomLeft{x} = capX($x - $radius);
	$bottomLeft{y} = capY($y - $radius);
	$bottomRight{x} = capX($x + $radius);
	$bottomRight{y} = capY($y - $radius);

	# Walk through the border of the rectangle
	# Record the blocks that are walkable
	my @walkableBlocks;
	for (my $x = $topLeft{x}; $x <= $topRight{x}; $x++) {
		if ($field->isWalkable($x, $topLeft{y})) {
			push @walkableBlocks, {x => $x, y => $topLeft{y}};
		}
	}
	for (my $x = $bottomLeft{x}; $x <= $bottomRight{x}; $x++) {
		if ($field->isWalkable($x, $bottomLeft{y})) {
			push @walkableBlocks, {x => $x, y => $bottomLeft{y}};
		}
	}
	for (my $y = $bottomLeft{y} + 1; $y < $topLeft{y}; $y++) {
		if ($field->isWalkable($topLeft{x}, $y)) {
			push @walkableBlocks, {x => $topLeft{x}, y => $y};
		}
	}
	for (my $y = $bottomRight{y} + 1; $y < $topRight{y}; $y++) {
		if ($field->isWalkable($topRight{x}, $y)) {
			push @walkableBlocks, {x => $topRight{x}, y => $y};
		}
	}

	return @walkableBlocks;
}

##
# calcRectArea2($x, $y, $radius, $minRange)
# Returns: an array with position hashes. Each has contains an x and a y key.
#
# Creates a rectangle with center ($x,$y) and radius $radius,
# and returns a list of positions inside the rectangle that are
# not closer than $minRange to the center.
sub calcRectArea2 {
	my ($cx, $cy, $r, $min) = @_;

	my @rectangle;
	for (my $x = $cx - $r; $x <= $cx + $r; $x++) {
		for (my $y = $cy - $r; $y <= $cy + $r; $y++) {
			next if distance({x => $cx, y => $cy}, {x => $x, y => $y}) < $min;
			push(@rectangle, {x => $x, y => $y});
		}
	}
	return @rectangle;
}

##
# checkLineSnipable(from, to)
# from, to: references to position hashes.
#
# Check whether you can snipe a target standing at $to,
# from the position $from, without being blocked by any
# obstacles.
# TODO: move to Field?
sub checkLineSnipable {
	return 0 if (!$field);
	my $from = shift;
	my $to = shift;

	# Simulate tracing a line to the location (modified Bresenham's algorithm)
	my ($X0, $Y0, $X1, $Y1) = ($from->{x}, $from->{y}, $to->{x}, $to->{y});

	my $steep;
	my $posX = 1;
	my $posY = 1;
	if ($X1 - $X0 < 0) {
		$posX = -1;
	}
	if ($Y1 - $Y0 < 0) {
		$posY = -1;
	}
	if (abs($Y0 - $Y1) < abs($X0 - $X1)) {
		$steep = 0;
	} else {
		$steep = 1;
	}
	if ($steep == 1) {
		my $Yt = $Y0;
		$Y0 = $X0;
		$X0 = $Yt;

		$Yt = $Y1;
		$Y1 = $X1;
		$X1 = $Yt;
	}
	if ($X0 > $X1) {
		my $Xt = $X0;
		$X0 = $X1;
		$X1 = $Xt;

		my $Yt = $Y0;
		$Y0 = $Y1;
		$Y1 = $Yt;
	}
	my $dX = $X1 - $X0;
	my $dY = abs($Y1 - $Y0);
	my $E = 0;
	my $dE;
	if ($dX) {
		$dE = $dY / $dX;
	} else {
		# Delta X is 0, it only occures when $from is equal to $to
		return 1;
	}
	my $stepY;
	if ($Y0 < $Y1) {
		$stepY = 1;
	} else {
		$stepY = -1;
	}
	my $Y = $Y0;
	my $Erate = 0.99;
	if (($posY == -1 && $posX == 1) || ($posY == 1 && $posX == -1)) {
		$Erate = 0.01;
	}
	for (my $X=$X0;$X<=$X1;$X++) {
		$E += $dE;
		if ($steep == 1) {
			return 0 if (!$field->isSnipable($Y, $X));
		} else {
			return 0 if (!$field->isSnipable($X, $Y));
		}
		if ($E >= $Erate) {
			$Y += $stepY;
			$E -= 1;
		}
	}
	return 1;
}

##
# checkLineWalkable(from, to, [min_obstacle_size = 5])
# from, to: references to position hashes.
#
# Check whether you can walk from $from to $to in an (almost)
# straight line, without obstacles that are too large.
# Obstacles are considered too large, if they are at least
# the size of a rectangle with "radius" $min_obstacle_size.
# TODO: move to Field?
sub checkLineWalkable {
	return 0 if (!$field);
	my $from = shift;
	my $to = shift;
	my $min_obstacle_size = shift;
	$min_obstacle_size = 5 if (!defined $min_obstacle_size);

	my $dist = round(distance($from, $to));
	my %vec;

	getVector(\%vec, $to, $from);
	# Simulate walking from $from to $to
	for (my $i = 1; $i < $dist; $i++) {
		my %p;
		moveAlongVector(\%p, $from, \%vec, $i);
		$p{x} = int $p{x};
		$p{y} = int $p{y};

		if ( !$field->isWalkable($p{x}, $p{y}) ) {
			# The current spot is not walkable. Check whether
			# this the obstacle is small enough.
			if (checkWallLength(\%p, -1,  0, $min_obstacle_size) || checkWallLength(\%p,  1, 0, $min_obstacle_size)
			 || checkWallLength(\%p,  0, -1, $min_obstacle_size) || checkWallLength(\%p,  0, 1, $min_obstacle_size)
			 || checkWallLength(\%p, -1, -1, $min_obstacle_size) || checkWallLength(\%p,  1, 1, $min_obstacle_size)
			 || checkWallLength(\%p,  1, -1, $min_obstacle_size) || checkWallLength(\%p, -1, 1, $min_obstacle_size)) {
				return 0;
			}
		}
	}
	return 1;
}

sub checkWallLength {
	my $pos = shift;
	my $dx = shift;
	my $dy = shift;
	my $length = shift;

	my $x = $pos->{x};
	my $y = $pos->{y};
	my $len = 0;
	do {
		last if ($x < 0 || $x >= $field->width || $y < 0 || $y >= $field->height);
		$x += $dx;
		$y += $dy;
		$len++;
	} while (!$field->isWalkable($x, $y) && $len < $length);
	return $len >= $length;
}

##
# closestWalkableSpot(r_field, pos)
# r_field: a reference to a field hash.
# pos: reference to a position hash (which contains 'x' and 'y' keys).
# Returns: 1 if %pos has been modified, 0 of not.
#
# If the position specified in $pos is walkable, this function will do nothing.
# If it's not walkable, this function will find the closest position that is walkable (up to N blocks away),
# and modify the x and y values in $pos.
# TODO: move to Field?
{
	my @spots;
	sub closestWalkableSpot {
		my $field = shift;
		my $pos = shift;

		unless (@spots) {
			@spots = ([0, 0]);
			for my $dist (1 .. 7) {
				push @spots, map { [$_, $dist-$_], [$dist-$_, -$_], [-$_, $_-$dist], [$_-$dist, $_] } 0 .. $dist-1;
			}
		}

		foreach my $z (@spots) {
			next if !$field->isWalkable($pos->{x} + $z->[0], $pos->{y} + $z->[1]);
			$pos->{x} += $z->[0];
			$pos->{y} += $z->[1];
			return 1;
		}
		return 0;
	}
}

##
# objectInsideSpell(object, [ignore_party_members = 1])
# object: reference to a player or monster hash.
#
# Checks whether an object is inside someone else's spell area.
# (Traps are also "area spells").
sub objectInsideSpell {
	my $object = shift;
	my $ignore_party_members = shift;
	$ignore_party_members = 1 if (!defined $ignore_party_members);

	my ($x, $y) = ($object->{pos_to}{x}, $object->{pos_to}{y});
	foreach (@spellsID) {
		my $spell = $spells{$_};
		if ((!$ignore_party_members || !$char->{party} || !$char->{party}{users}{$spell->{sourceID}})
		  && $spell->{sourceID} ne $accountID
		  && $spell->{pos}{x} == $x && $spell->{pos}{y} == $y) {
			return 1;
		}
	}
	return 0;
}

##
# objectIsMovingTowards(object1, object2, [max_variance])
#
# Check whether $object1 is moving towards $object2.
sub objectIsMovingTowards {
	my $obj = shift;
	my $obj2 = shift;
	my $max_variance = (shift || 15);

	if (!timeOut($obj->{time_move}, $obj->{time_move_calc})) {
		# $obj is still moving
		my %vec;
		getVector(\%vec, $obj->{pos_to}, $obj->{pos});
		return checkMovementDirection($obj->{pos}, \%vec, $obj2->{pos_to}, $max_variance);
	}
	return 0;
}

##
# objectIsMovingTowardsPlayer(object, [ignore_party_members = 1])
#
# Check whether an object is moving towards a player.
sub objectIsMovingTowardsPlayer {
	my $obj = shift;
	my $ignore_party_members = shift;
	$ignore_party_members = 1 if (!defined $ignore_party_members);

	if (!timeOut($obj->{time_move}, $obj->{time_move_calc}) && @playersID) {
		# Monster is still moving, and there are players on screen
		my %vec;
		getVector(\%vec, $obj->{pos_to}, $obj->{pos});

		my $players = $playersList->getItems();
		foreach my $player (@{$players}) {
			my $ID = $player->{ID};
			next if (
			     ($ignore_party_members && $char->{party} && $char->{party}{users}{$ID})
			  || (defined($player->{name}) && existsInList($config{tankersList}, $player->{name}))
			  || $player->statusActive('EFFECTSTATE_SPECIALHIDING'));
			if (checkMovementDirection($obj->{pos}, \%vec, $player->{pos}, 15)) {
				return 1;
			}
		}
	}
	return 0;
}


#########################################
#########################################
### CATEGORY: Logging
#########################################
#########################################

# TODO: merge?
sub itemLog {
	my $crud = shift;
	return if (!$config{'itemHistory'});
	open ITEMLOG, ">>:utf8", $Settings::item_log_file;
	print ITEMLOG "[".getFormattedDate(int(time))."] $crud";
	close ITEMLOG;
}

sub chatLog {
	my $type = shift;
	my $message = shift;
	open CHAT, ">>:utf8", $Settings::chat_log_file;
	print CHAT "[".getFormattedDate(int(time))."][".uc($type)."] $message";
	close CHAT;
}

sub shopLog {
	my $crud = shift;
	open SHOPLOG, ">>:utf8", $Settings::shop_log_file;
	print SHOPLOG "[".getFormattedDate(int(time))."] $crud";
	close SHOPLOG;
}

sub monsterLog {
	my $crud = shift;
	return if (!$config{'monsterLog'});
	open MONLOG, ">>:utf8", $Settings::monster_log_file;
	print MONLOG "[".getFormattedDate(int(time))."] $crud\n";
	close MONLOG;
}

sub deadLog {
	my $crud = shift;
	return if (!$config{'logDead'});
	open DEADLOG, ">>:utf8", $Settings::dead_log_file;
	print DEADLOG "[DEAD] $crud\n";
	close DEADLOG;
}

#########################################
#########################################
### CATEGORY: Operating system specific
#########################################
#########################################


##
# launchURL(url)
#
# Open $url in the operating system's preferred web browser.
sub launchURL {
	my $url = shift;

	if ($^O eq 'MSWin32') {
		require Utils::Win32;
		Utils::Win32::ShellExecute(0, undef, $url);

	} else {
		my $mod = 'use POSIX;';
		eval $mod;

		# This is a script I wrote for the autopackage project
		# It autodetects the current desktop environment
		my $detectionScript = <<EOF;
			function detectDesktop() {
				if [[ "\$DISPLAY" = "" ]]; then
                			return 1
				fi

				local LC_ALL=C
				local clients
				if ! clients=`xlsclients`; then
			                return 1
				fi

				if echo "\$clients" | grep -qE '(gnome-panel|nautilus|metacity)'; then
					echo gnome
				elif echo "\$clients" | grep -qE '(kicker|slicker|karamba|kwin)'; then
        			        echo kde
				else
        			        echo other
				fi
				return 0
			}
			detectDesktop
EOF

		my ($r, $w, $desktop);
		
		my $pid = IPC::Open2::open2($r, $w, '/bin/bash');
		print $w $detectionScript;
		close $w;
		$desktop = <$r>;
		$desktop =~ s/\n//;
		close $r;
		waitpid($pid, 0);

		sub checkCommand {
			foreach (split(/:/, $ENV{PATH})) {
				return 1 if (-x "$_/$_[0]");
			}
			return 0;
		}

		if (checkCommand('xdg-open')) {
			launchApp(1, 'xdg-open', $url);

		} elsif ($desktop eq "gnome" && checkCommand('gnome-open')) {
			launchApp(1, 'gnome-open', $url);

		} elsif ($desktop eq "kde") {
			launchApp(1, 'kfmclient', 'exec', $url);

		} else {
			if (checkCommand('firefox')) {
				launchApp(1, 'firefox', $url);
			} elsif (checkCommand('mozilla')) {
				launchApp(1, 'mozilla', $url);
			} else {
				$interface->errorDialog(TF("No suitable browser detected. Please launch your favorite browser and go to:\n%s", $url));
			}
		}
	}
}


#######################################
#######################################
### CATEGORY: Other functions
#######################################
#######################################

# TODO: move actorAdded/Removed to Actor?
sub actorAddedRemovedVars {
	my ($actor) = @_;
	# returns (type, list, hash)
	if ($actor->isa ('Actor::Item')) {
		return ('item', \@itemsID, \%items);
	} elsif ($actor->isa ('Actor::Player')) {
		return ('player', \@playersID, \%players);
	} elsif ($actor->isa ('Actor::Monster')) {
		return ('monster', \@monstersID, \%monsters);
	} elsif ($actor->isa ('Actor::Portal')) {
		return ('portal', \@portalsID, \%portals);
	} elsif ($actor->isa ('Actor::Pet')) {
		return ('pet', \@petsID, \%pets);
	} elsif ($actor->isa ('Actor::NPC')) {
		return ('npc', \@npcsID, \%npcs);
	} elsif ($actor->isa ('Actor::Slave')) {
		return ('slave', \@slavesID, \%slaves);
	} else {
		return (undef, undef, undef);
	}
}

sub actorAdded {
	my (undef, $source, $arg) = @_;
	my ($actor, $index) = @{$arg};

	$actor->{binID} = $index;

	my ($type, $list, $hash) = actorAddedRemovedVars ($actor);

	if (defined $type) {
		debug TF("actorAdded: %s %s (%s), size %s\n", $type, (unpack 'V', $actor->{ID}), $actor->{binID}, $source->size), 'actorlist', 3;
		
		if (DEBUG && scalar(keys %{$hash}) + 1 != $source->size()) {
			use Data::Dumper;

			my $ol = '';
			my $items = $source->getItems();
			foreach my $item (@{$items}) {
				$ol .= $item->nameIdx . "\n";
			}

			die "$type: " . scalar(keys %{$hash}) . " + 1 != " . $source->size() . "\n" .
				"List:\n" .
				Dumper($list) . "\n" .
				"Hash:\n" .
				Dumper($hash) . "\n" .
				"ObjectList:\n" .
				$ol;
		}
		assert(binSize($list) + 1 == $source->size()) if DEBUG;

		binAdd($list, $actor->{ID});
		$hash->{$actor->{ID}} = $actor;
		objectAdded($type, $actor->{ID}, $actor);

		assert(scalar(keys %{$hash}) == $source->size()) if DEBUG;
		assert(binSize($list) == $source->size()) if DEBUG;
	} else {
		warning "Unknown actor type in actorAdded\n", 'actorlist' if DEBUG;
	}
}

sub actorRemoved {
	my (undef, $source, $arg) = @_;
	my ($actor, $index) = @{$arg};

	my ($type, $list, $hash) = actorAddedRemovedVars ($actor);

	if (defined $type) {
		debug TF("actorRemoved: %s %s (%s), size %s\n", $type, (unpack 'V', $actor->{ID}), $actor->{binID}, $source->size), 'actorlist', 3;
		
		if (DEBUG && scalar(keys %{$hash}) - 1 != $source->size()) {
			use Data::Dumper;

			my $ol = '';
			my $items = $source->getItems();
			foreach my $item (@{$items}) {
				$ol .= $item->nameIdx . "\n";
			}

			die "$type:" . scalar(keys %{$hash}) . " - 1 != " . $source->size() . "\n" .
				"List:\n" .
				Dumper($list) . "\n" .
				"Hash:\n" .
				Dumper($hash) . "\n" .
				"ObjectList:\n" .
				$ol;
		}
		assert(binSize($list) - 1 == $source->size()) if DEBUG;

		binRemove($list, $actor->{ID});
		delete $hash->{$actor->{ID}};
		objectRemoved($type, $actor->{ID}, $actor);

		if ($type eq "player" && $venderLists{ID}) {
			binRemove(\@venderListsID, $actor->{ID});
			delete $venderLists{$actor->{ID}};
		}
		
		if ($type eq "player" && $buyerLists{ID}) {
			binRemove(\@buyerListsID, $actor->{ID});
			delete $buyerLists{$actor->{ID}};
		}

		assert(scalar(keys %{$hash}) == $source->size()) if DEBUG;
		assert(binSize($list) == $source->size()) if DEBUG;
	} else {
		warning "Unknown actor type in actorRemoved\n", 'actorlist' if DEBUG;
	}
}

sub actorListClearing {
	undef %items;
	undef %players;
	undef %monsters;
	undef %portals;
	undef %npcs;
	undef %pets;
	undef %slaves;
	undef @itemsID;
	undef @playersID;
	undef @monstersID;
	undef @portalsID;
	undef @npcsID;
	undef @petsID;
	undef @slavesID;
}

sub avoidGM_talk {
	return 0 if ($net->clientAlive() || !$config{avoidGM_talk});
	my ($user, $msg) = @_;

	# Check whether this "GM" is on the ignore list
	# in order to prevent false matches
	return 0 if (existsInList($config{avoidGM_ignoreList}, $user));

	if ($user =~ /^([a-z]?ro)?-?(Sub)?-?\[?GM\]?/i || ($config{avoidGM_namePattern} && ($user =~ /$config{avoidGM_namePattern}/))) {
		my %args = (
			name => $user,
		);
		Plugins::callHook('avoidGM_talk', \%args);
		return 1 if ($args{return});

		warning T("Disconnecting to avoid GM!\n");
		main::chatLog("k", TF("*** The GM %s talked to you, auto disconnected ***\n", $user));

		warning TF("Disconnect for %s seconds...\n", $config{avoidGM_reconnect});
		relog($config{avoidGM_reconnect}, 1);
		return 1;
	}
	return 0;
}

sub avoidList_talk {
	return 0 if ($net->clientAlive() || !$config{avoidList});
	my ($user, $msg, $ID) = @_;

	if ($avoid{Players}{lc($user)}{disconnect_on_chat} || $avoid{ID}{$ID}{disconnect_on_chat}) {
		warning TF("Disconnecting to avoid %s!\n", $user);
		main::chatLog("k", TF("*** %s talked to you, auto disconnected ***\n", $user));
		warning TF("Disconnect for %s seconds...\n", $config{avoidList_reconnect});
		relog($config{avoidList_reconnect}, 1);
		return 1;
	}
	return 0;
}

sub calcStat {
	my $damage = shift;
	$totaldmg += $damage;
}

##
# center(string, width, [fill])
#
# This function will center $string within a field $width characters wide,
# using $fill characters for padding on either end of the string for
# centering. If $fill is not specified, a space will be used.
sub center {
	my ($string, $width, $fill) = @_;

	$fill ||= ' ';
	my $left = int(($width - length($string)) / 2);
	my $right = ($width - length($string)) - $left;
	return $fill x $left . $string . $fill x $right;
}

# Returns: 0 if user chose to quit, 1 if user chose a character, 2 if user created or deleted a character
sub charSelectScreen {
	my %plugin_args = (autoLogin => shift);
	# A list of character names
	my @charNames;
	# An array which maps an index in @charNames to an index in @chars
	my @charNameIndices;
	my $mode;

	# Check system version to delete a character
	my $charDeleteVersion;
	$charDeleteVersion = 1 if ($masterServer->{charBlockSize} >= 132);

	# the client also does this
	$questList = {};

	TOP: {
		undef $mode;
		@charNames = ();
		@charNameIndices = ();
	}

	for (my $num = 0; $num < @chars; $num++) {
		next unless ($chars[$num] && %{$chars[$num]});
		if (0) {
			# The old (more verbose) message
			swrite(
				T("-------  Character \@< ---------\n" .
				"Name: \@<<<<<<<<<<<<<<<<<<<<<<<<\n" .
				"Job:  \@<<<<<<<      Job Exp: \@<<<<<<<\n" .
				"Lv:   \@<<<<<<<      Str: \@<<<<<<<<\n" .
				"J.Lv: \@<<<<<<<      Agi: \@<<<<<<<<\n" .
				"Exp:  \@<<<<<<<      Vit: \@<<<<<<<<\n" .
				"HP:   \@||||/\@||||   Int: \@<<<<<<<<\n" .
				"SP:   \@||||/\@||||   Dex: \@<<<<<<<<\n" .
				"zeny: \@<<<<<<<<<<  Luk: \@<<<<<<<<\n" .
				"-------------------------------"),
				$num, $chars[$num]{'name'}, $jobs_lut{$chars[$num]{'jobID'}}, $chars[$num]{'exp_job'},
				$chars[$num]{'lv'}, $chars[$num]{'str'}, $chars[$num]{'lv_job'}, $chars[$num]{'agi'},
				$chars[$num]{'exp'}, $chars[$num]{'vit'}, $chars[$num]{'hp'}, $chars[$num]{'hp_max'},
				$chars[$num]{'int'}, $chars[$num]{'sp'}, $chars[$num]{'sp_max'}, $chars[$num]{'dex'},
				$chars[$num]{'zeny'}, $chars[$num]{'luk'});
		}

		my $messageDeleteDate;
		if ($chars[$num]{deleteDate}) {
			if (int(time) > $chars[$num]{deleteDateTimestamp}) {
				$messageDeleteDate = TF("\n     -> Deleting is possible since %s.", $chars[$num]{deleteDate});
			} else {
				$messageDeleteDate = TF("\n     -> It will be deleted lefting %s!", $chars[$num]{deleteDate});
			}
		}
		
		push @charNames, TF("Slot %d: %s (%s, level %d/%d)%s",
			$num,
			$chars[$num]{name},
			$jobs_lut{$chars[$num]{'jobID'}},
			$chars[$num]{lv},
			$chars[$num]{lv_job},
			$messageDeleteDate);
		push @charNameIndices, $num;
	}

	if (@charNames) {
		message(TF("------------- Character List -------------\n" .
		           "%s\n" .
		           "------------------------------------------\n",
		           join("\n", @charNames)),
		           "connection");
	}
	return 1 if ($net->clientAlive && $net->version);

	Plugins::callHook('charSelectScreen', \%plugin_args);
	return $plugin_args{pin_return} if ($plugin_args{pin_return});
	return $plugin_args{return} if ($plugin_args{return});

	if ($plugin_args{autoLogin} && @chars && $config{char} ne "" && $chars[$config{char}]) {
		if ($chars[$config{char}]{deleteDate}) {
			error TF("Cannot select character \"%s\" that requested for deletion.\n", $chars[$config{char}]{name});
			configModify("char",'');
			relog(10);
			return 0;
		} else {
			$messageSender->sendCharLogin($config{char});
			$timeout{charlogin}{time} = time;
			return 1;
		}
	}

	my @choices = @charNames;
	push @choices, T('Create a new character');
	if (@chars) {
		if ($charDeleteVersion) {
			push @choices, T('Delete or cancel the deletion a character');
		} else {
			push @choices, T('Delete a character');
		}
	} else {
		message T("There are no characters on this account.\n"), "connection";
      if ($config{char} ne "switch" && defined($char)) {
         message T("Please use the : \"conf char switch\" command, if you are switching your account.\n"), "connection";
         relog(10);
         return 0;
      }		
	}
	
	my $choice = $interface->showMenu(
		T("Please choose a character or an action."), \@choices,
		title => T("Character selection"));
	if ($choice == -1) {
		# User cancelled
		quit();
		return 0;

	} elsif ($choice < @charNames) {
		if ($chars[$charNameIndices[$choice]]{deleteDate}) {
			error TF("Cannot select character \"%s\" that requested for deletion.\n", $chars[$charNameIndices[$choice]]{name});
			goto TOP;
		} else {
			# Character chosen
			configModify('char', $charNameIndices[$choice], 1);
			$messageSender->sendCharLogin($config{char});
			$timeout{charlogin}{time} = time;
			return 1;
		}

	} elsif ($choice == @charNames) {
		# 'Create character' chosen
		$mode = "create";

	} else {
		# 'Delete character' chosen
		$mode = "delete";
	}
	
	if ($mode eq "create") {
		while (1) {
			my $message;
			if ($messageSender->{char_create_version}) {
				$message = T("Please enter the desired properties for your characters, in this form:\n" .
					"(slot) \"(name)\" [ (hairstyle) [(haircolor)] ]");
			} else {
				$message = T("Please enter the desired properties for your characters, in this form:\n" .
					"(slot) \"(name)\" [ (str) (agi) (vit) (int) (dex) (luk) [ (hairstyle) [(haircolor)] ] ]");
			}

			my $input = $interface->query($message);
			unless ($input =~ /\S/) {
				goto TOP;
			} else {
				my @args = parseArgs($input);
				if (@args < 2) {
					$interface->errorDialog(T("You didn't specify enough parameters."), 0);
					next;
				}

				message TF("Creating character \"%s\" in slot \"%s\"...\n", $args[1], $args[0]), "connection";
				$timeout{charlogin}{time} = time;
				last if (createCharacter(@args));
			}
		}

	} elsif ($mode eq "delete") {
		my $choice = $interface->showMenu(
			T("Select the character you want to delete."),
			\@charNames,
			title => T("Delete character"));
		if ($choice == -1) {
			goto TOP;
		}
		my $charIndex = @charNameIndices[$choice];

		if ($charDeleteVersion) {
			$messageSender->{char_delete_slot} = $charIndex;

			if ($chars[$charIndex]{deleteDate}) {
				my $confirm = $interface->showMenu(
					TF("Are you ABSOLUTELY SURE you want to delete:\n%s", $charNames[$choice]),
					[T("Back"), T("No, don't delete"), T("Yes, delete")],
					title => T("Confirm delete"));

				if ($confirm == 0) {
					goto TOP;
				} elsif ($confirm == 1) { # Request cancel
					$chars[$charIndex]{deleteDate} = undef;
					$chars[$charIndex]{deleteDateTimestamp} = undef;
					message TF("Canceling delete request for character %s...\n", $chars[$charIndex]{name}), "connection";
					$messageSender->sendCharDelete2Cancel($chars[$charIndex]{charID});
				} elsif ($confirm == 2 && int(time) > $chars[$charIndex]{deleteDateTimestamp}) {
					my $code = $interface->query("Enter your birthdate or deletion code.");
					if (!defined($code)) {
						goto TOP;
					}

					my $confirmation = $interface->showMenu(
						TF("Are you ABSOLUTELY SURE you want to delete:\n%s", $charNames[$choice]),
						[T("No, don't delete"), T("Yes, delete")],
						title => T("Confirm delete"));
					if ($confirmation != 1) {
						goto TOP;
					}

					$messageSender->sendCharDelete2Accept($chars[$charIndex]{charID}, $code);
					message TF("Deleting character %s...\n", $chars[$charIndex]{name}), "connection";
					$AI::temp::delIndex = $charIndex;
					$timeout{charlogin}{time} = time;
				} else {
					message TF("Character %s cannot be deleted yet. Please wait until %s\n", $chars[$charIndex]{name}, $chars[$charIndex]{deleteDate}), "info";
					goto TOP;
				}
			} else {
				$messageSender->sendCharDelete2($chars[$charIndex]{charID}); # Request date deletion.
			}
		} else {
			my $email = $interface->query("Enter your email address.");
			if (!defined($email)) {
				goto TOP;
			}

			my $confirmation = $interface->showMenu(
				TF("Are you ABSOLUTELY SURE you want to delete:\n%s", $charNames[$choice]),
				[T("No, don't delete"), T("Yes, delete")],
				title => T("Confirm delete"));
			if ($confirmation != 1) {
				goto TOP;
			}

			$messageSender->sendCharDelete($chars[$charIndex]{charID}, $email);
			message TF("Deleting character %s...\n", $chars[$charIndex]{name}), "connection";
			$AI::temp::delIndex = $charIndex;
			$timeout{charlogin}{time} = time;
		}
	}
	return 2;
}

sub chatLog_clear {
	if (-f $Settings::chat_log_file) {
		unlink($Settings::chat_log_file);
	}
}

##
# checkAllowedMap($map)
#
# Checks whether $map is in $config{allowedMaps}.
# Disconnects if it is not, and $config{allowedMaps_reaction} != 0.
sub checkAllowedMap {
	my $map = shift;

	return unless $AI == AI::AUTO;
	return unless $config{allowedMaps};
	return if existsInList($config{allowedMaps}, $map);
	return if $config{allowedMaps_reaction} == 0;

	warning TF("The current map (%s) is not on the list of allowed maps.\n", $map);
	main::chatLog("k", TF("** The current map (%s) is not on the list of allowed maps.\n", $map));
	main::chatLog("k", T("** Exiting...\n"));
	quit();
}

##
# checkFollowMode()
# Returns: 1 if in follow mode, 0 if not.
#
# Check whether we're current in follow mode.
sub checkFollowMode {
	my $followIndex;
	if ($config{follow} && defined($followIndex = AI::findAction("follow"))) {
		return 1 if (AI::args($followIndex)->{following});
	}
	return 0;
}

##
# boolean checkMonsterCleanness(Bytes ID)
# ID: the monster's ID.
# Requires: $ID is a valid monster ID.
#
# Checks whether a monster is "clean" (not being attacked by anyone).
sub checkMonsterCleanness {
	return 1 if (!$config{attackAuto});
	my $ID = $_[0];
	return 1 if $playersList->getByID($ID) || $slavesList->getByID($ID);
	my $monster = $monstersList->getByID($ID);

	# If party attacked monster, or if monster attacked/missed party
	if ($config{attackAuto_party} && ($monster->{dmgFromParty} > 0 || $monster->{missedFromParty} > 0 || $monster->{dmgToParty} > 0 || $monster->{missedToParty} > 0)) {
		return 1;
	}

	if ($config{aggressiveAntiKS}) {
		# Aggressive anti-KS mode, for people who are paranoid about not kill stealing.

		# If we attacked the monster first, do not drop it, we are being KSed
		return 1 if ($monster->{dmgFromYou} || $monster->{missedFromYou});
		
		# If others attacked the monster then always drop it, wether it attacked us or not!
		return 0 if (($monster->{dmgFromPlayer} && %{$monster->{dmgFromPlayer}})
			  || ($monster->{missedFromPlayer} && %{$monster->{missedFromPlayer}})
			  || (($monster->{castOnByPlayer}) && %{$monster->{castOnByPlayer}})
			  || (($monster->{castOnToPlayer}) && %{$monster->{castOnToPlayer}}));
	}
	
	# If monster attacked/missed you
	return 1 if ($monster->{'dmgToYou'} || $monster->{'missedYou'});

	# If we're in follow mode
	if (defined(my $followIndex = AI::findAction("follow"))) {
		my $following = AI::args($followIndex)->{following};
		my $followID = AI::args($followIndex)->{ID};

		if ($following) {
			# And master attacked monster, or the monster attacked/missed master
			if ($monster->{dmgToPlayer}{$followID} > 0
			 || $monster->{missedToPlayer}{$followID} > 0
			 || $monster->{dmgFromPlayer}{$followID} > 0) {
				return 1;
			}
		}
	}

	if (objectInsideSpell($monster)) {
		# Prohibit attacking this monster in the future
		$monster->{dmgFromPlayer}{$char->{ID}} = 1;
		return 0;
	}

	#check party casting on mob
	my $allowed = 1; 
	if (scalar(keys %{$monster->{castOnByPlayer}}) > 0) 
	{ 
		foreach (keys %{$monster->{castOnByPlayer}}) 
		{ 
			my $ID1=$_; 
			my $source = Actor::get($_); 
			unless ( existsInList($config{tankersList}, $source->{name}) || 
				($char->{party} && %{$char->{party}} && $char->{party}{users}{$ID1} && %{$char->{party}{users}{$ID1}})) 
			{ 
				$allowed = 0; 
				last; 
			} 
		} 
	} 

	# If monster hasn't been attacked by other players
	if (scalar(keys %{$monster->{missedFromPlayer}}) == 0
	 && scalar(keys %{$monster->{dmgFromPlayer}})    == 0
	 #&& scalar(keys %{$monster->{castOnByPlayer}})   == 0	#change to $allowed
	&& $allowed

	 # and it hasn't attacked any other player
	 && scalar(keys %{$monster->{missedToPlayer}}) == 0
	 && scalar(keys %{$monster->{dmgToPlayer}})    == 0
	 && scalar(keys %{$monster->{castOnToPlayer}}) == 0
	) {
		# The monster might be getting lured by another player.
		# So we check whether it's walking towards any other player, but only
		# if we haven't already attacked the monster.
		if ($monster->{dmgFromYou} || $monster->{missedFromYou}) {
			return 1;
		} else {
			return !objectIsMovingTowardsPlayer($monster);
		}
	}

	# The monster didn't attack you.
	# Other players attacked it, or it attacked other players.
	if ($monster->{dmgFromYou} || $monster->{missedFromYou}) {
		# If you have already attacked the monster before, then consider it clean
		return 1;
	}
	# If you haven't attacked the monster yet, it's unclean.

	return 0;
}

##
# boolean createCharacter(int slot, String name, int [str,agi,vit,int,dex,luk] = 5)
# slot: The slot in which to create the character (1st slot is 0).
# name: The name of the character to create.
# Returns: Whether the parameters are correct. Only a character creation command
#          will be sent to the server if all parameters are correct.
#
# Create a new character. You must be currently connected to the character login server.
#
# Observation: From the RagexeRE_2012_03_07f, are no longer the chosen artributos when
#              selecting the character!
sub createCharacter {
	my $slot = shift;
	my $name = shift;

	if ($net->getState() != 3 && $net->getState() != 1.5) {
		$interface->errorDialog(T("We're not currently connected to the character login server."), 0);
		return 0;
	} elsif ($slot !~ /^\d+$/) {
		$interface->errorDialog(TF("Slot \"%s\" is not a valid number.", $slot), 0);
		return 0;
	} elsif (exists $charSvrSet{total_slot} && ($slot < 0 || $slot > $charSvrSet{total_slot})) {
		$interface->errorDialog(TF("The slot must be comprised between 0 and %s.", $charSvrSet{total_slot}), 0);
		return 0;
	} elsif (exists $charSvrSet{normal_slot} && ($slot < 0 || $slot > $charSvrSet{normal_slot})) {
		$interface->errorDialog(TF("The slot must be comprised between 0 and %s.", $charSvrSet{normal_slot}), 0);
		return 0;
	} elsif ($chars[$slot]) {
		$interface->errorDialog(TF("Slot %s already contains a character (%s).", $slot, $chars[$slot]{name}), 0);
		return 0;
	} elsif (length($name) > 23) {
		$interface->errorDialog(T("Name must not be longer than 23 characters."), 0);
		return 0;
	}

	if ($messageSender->{char_create_version}) {
		my ($hair_style, $hair_color) = @_;

		$messageSender->sendCharCreate($slot, $name,
			$hair_style, $hair_color);
	} else {
		my ($str, $agi, $vit, $int, $dex, $luk, $hair_style, $hair_color) = @_;

		if (!@_) {
			($str, $agi, $vit, $int, $dex, $luk) = (5, 5, 5, 5, 5, 5);
		}

		for ($str, $agi, $vit, $int, $dex, $luk) {
			if ($_ > 9 || $_ < 1) {
				$interface->errorDialog(T("Stats must be comprised between 1 and 9."), 0);
				return 0;
			}
		}
		
		for ($str+$int, $agi+$luk, $vit+$dex) {
			if ($_ != 10) {
				$interface->errorDialog(T("The sums Str + Int, Agi + Luk and Vit + Dex must all be equal to 10."), 0);
				return 0;
			}
		}

		$messageSender->sendCharCreate($slot, $name,
			$str, $agi, $vit, $int, $dex, $luk,
			$hair_style, $hair_color);
	}

	return 1;
}

##
# void deal(Actor::Player player)
# Requires: defined($player)
# Ensures: exists $outgoingDeal{ID}
#
# Sends $player a deal request.
sub deal {
	my $player = $_[0];
	assert(defined $player) if DEBUG;
	assert(UNIVERSAL::isa($player, 'Actor::Player')) if DEBUG;

	$outgoingDeal{ID} = $player->{ID};
	$messageSender->sendDeal($player->{ID});
}

##
# dealAddItem($item, $amount)
#
# Adds $amount of $item to the current deal.
sub dealAddItem {
	my ($item, $amount) = @_;

	$messageSender->sendDealAddItem($item->{ID}, $amount);
	$currentDeal{lastItemAmount} = $amount;
}

##
# drop(itemIndex, amount)
#
# Drops $amount of the item specified by $itemIndex. If $amount is not specified or too large, it defaults
# to the number of items you have.
sub drop {
	my ($itemIndex, $amount) = @_;
	my $item = $char->inventory->get($itemIndex);
	if ($item) {
		if (!$amount || $amount > $item->{amount}) {
			$amount = $item->{amount};
		}
		$messageSender->sendDrop($item->{ID}, $amount);
	}
}

sub dumpData {
	my $msg = shift;
	my $silent = shift;
	my $desc = shift;
	my $dump;
	my $puncations = quotemeta '~!@#$%^&*()_+|\"\'';
	my $messageID = uc(unpack("H2", substr($msg, 1, 1))) . uc(unpack("H2", substr($msg, 0, 1)));

	$dump = "\n\n================================================\n" .
		getFormattedDate(int(time)) . "\n\n" .
		($desc == 1 ? 'Send ' : 'Recv ') . #0 = Recv (default), 1 = Send
		$messageID . ' [' .
		length($msg) . " bytes]\n\n";

	for (my $i = 0; $i < length($msg); $i += 16) {
		my $line;
		my $data = substr($msg, $i, 16);
		my $rawData = '';

		for (my $j = 0; $j < length($data); $j++) {
			my $char = substr($data, $j, 1);

			if (($char =~ /\W/ && $char =~ /\S/ && !($char =~ /[$puncations]/))
			    || ($char eq chr(10) || $char eq chr(13) || $char eq "\t")) {
				$rawData .= '.';
			} else {
				$rawData .= substr($data, $j, 1);
			}
		}

		$line = getHex(substr($data, 0, 8));
		$line .= '    ' . getHex(substr($data, 8)) if (length($data) > 8);

		$line .= ' ' x (50 - length($line)) if (length($line) < 54);
		$line .= "    $rawData\n";
		$line = sprintf("%3d>  ", $i) . $line;
		$dump .= $line;
	}

	open DUMP, ">> DUMP.txt";
	print DUMP $dump;
	close DUMP;

	debug "$dump\n", "parseMsg", 2;
	message T("Message Dumped into DUMP.txt!\n"), undef, 1 unless ($silent);
}

sub getEmotionByCommand {
	my $command = shift;
	foreach (keys %emotions_lut) {
		if (existsInList($emotions_lut{$_}{command}, $command)) {
			return $_;
		}
	}
	return undef;
}

sub getIDFromChat {
	my $r_hash = shift;
	my $msg_user = shift;
	my $match_text = shift;
	my $qm;
	if ($match_text !~ /\w+/ || $match_text eq "me" || $match_text eq "") {
		foreach (keys %{$r_hash}) {
			next if ($_ eq "");
			if ($msg_user eq $r_hash->{$_}{name}) {
				return $_;
			}
		}
	} else {
		foreach (keys %{$r_hash}) {
			next if ($_ eq "");
			$qm = quotemeta $match_text;
			if ($r_hash->{$_}{name} =~ /$qm/i) {
				return $_;
			}
		}
	}
	return undef;
}

##
# getNPCName(ID)
# ID: the packed ID of the NPC
# Returns: the name of the NPC
#
# Find the name of an NPC: could be NPC, monster, or unknown.
sub getNPCName {
	my $ID = shift;
	if ((my $npc = $npcsList->getByID($ID))) {
		return $npc->name;
	} elsif ((my $monster = $monstersList->getByID($ID))) {
		return $monster->name;
	} else {
		return T("Unknown #") . unpack("V1", $ID);
	}
}

##
# getPlayerNameFromCache(player)
# player: an Actor::Player object.
# Returns: 1 on success, 0 if the player isn't in cache.
#
# Retrieve a player's name from cache and modify the player object.
sub getPlayerNameFromCache {
	my ($player) = @_;

	return if (!$config{cachePlayerNames});
	my $entry = $playerNameCache{$player->{ID}};
	return if (!$entry);

	# Check whether the cache entry is too old or inconsistent.
	# Default cache life time: 15 minutes.
	if (timeOut($entry->{time}, $config{cachePlayerNames_duration}) || $player->{lv} != $entry->{lv} || $player->{jobID} != $entry->{jobID}) {
		binRemove(\@playerNameCacheIDs, $player->{ID});
		delete $playerNameCache{$player->{ID}};
		compactArray(\@playerNameCacheIDs);
		return 0;
	}

	$player->{name} = $entry->{name};
	$player->{guild} = $entry->{guild} if ($entry->{guild});
	return 1;
}

sub getPortalDestName {
	my $ID = shift;
	my %hash; # We only want unique names, so we use a hash
	foreach (keys %{$portals_lut{$ID}{'dest'}}) {
		my $key = $portals_lut{$ID}{'dest'}{$_}{'map'};
		$hash{$key} = 1;
	}

	my @destinations = sort keys %hash;
	return join('/', @destinations);
}

sub getResponse {
	my $type = quotemeta shift;

	my @keys;
	foreach my $key (keys %responses) {
		if ($key =~ /^$type\_\d+$/) {
			push @keys, $key;
		}
	}

	my $msg = $responses{$keys[int(rand(@keys))]};
	$msg =~ s/\%\$(\w+)/$responseVars{$1}/eig;
	return $msg;
}

sub getSpellName {
	my $spell = shift;
	return $spells_lut{$spell} || "Unknown $spell";
}

##
# inInventory($itemName, $quantity = 1)
#
# Returns the item's index (can be 0!) if you have at least $quantity units of the item
# specified by $itemName in your inventory.
# Returns nothing otherwise.
sub inInventory {
	my ($itemIndex, $quantity) = @_;
	$quantity ||= 1;

	my $item = $char->inventory->getByName($itemIndex);
	return if !$item;
	return unless $item->{amount} >= $quantity;
	return $item->{binID};
}

##
# inventoryItemRemoved($binID, $amount)
#
# Removes $amount of $binID from $char->{inventory}.
# Also prints a message saying the item was removed (unless it is an arrow you
# fired).
sub inventoryItemRemoved {
	my ($binID, $amount) = @_;

	return if $amount == 0;
	my $item = $char->inventory->get($binID);
	if (!$char->{arrow} || ($item && $char->{arrow} != $item->{ID})) {
		# This item is not an equipped arrow
		message TF("Inventory Item Removed: %s (%d) x %d\n", $item->{name}, $binID, $amount), "inventory";
	}
	$item->{amount} -= $amount;
	if ($item->{amount} <= 0) {
		if ($char->{arrow} && $char->{arrow} == $item->{ID}) {
			message TF("Run out of Arrow/Bullet: %s (%d)\n", $item->{name}, $binID), "inventory";
			delete $char->{equipment}{arrow};
			delete $char->{arrow};
		}
		$char->inventory->remove($item);
	}
	$itemChange{$item->{name}} -= $amount;
<<<<<<< HEAD
	Plugins::callHook('inventory_item_removed', {index => $item->{binID}, amount => $amount, remaining => $item->{amount}});
=======
	Plugins::callHook('inventory_item_removed', {item => $item, index => $invIndex, amount => $amount, remaining => ($item->{amount} <= 0 ? 0 : $item->{amount})});
>>>>>>> d143b711
}

##
# storageItemRemoved($binID, $amount)
#
# Removes $amount of $binID from $char->{storage}.
# Also prints a message saying the item was removed
sub storageItemRemoved {
	my ($binID, $amount) = @_;

	return if $amount == 0;
	my $item = $char->storage->get($binID);
	message TF("Storage Item Removed: %s (%d) x %s\n", $item->{name}, $binID, $amount), "storage";
	$item->{amount} -= $amount;
	if ($item->{amount} <= 0) {
		$char->storage->remove($item);
	}
	$itemChange{$item->{name}} -= $amount;
<<<<<<< HEAD
	Plugins::callHook('storage_item_removed', {index => $item->{binID}, amount => $amount, remaining => $item->{amount}});
=======
	Plugins::callHook('storage_item_removed', {item => $item, index => $invIndex, amount => $amount, remaining => ($item->{amount} <= 0 ? 0 : $item->{amount})});
>>>>>>> d143b711
}

##
# cartItemRemoved($binID, $amount)
#
# Removes $amount of $binID from $char->{cart}.
# Also prints a message saying the item was removed
sub cartItemRemoved {
	my ($binID, $amount) = @_;

	return if $amount == 0;
	my $item = $char->cart->get($binID);
	message TF("Cart Item Removed: %s (%d) x %s\n", $item->{name}, $binID, $amount), "cart";
	$item->{amount} -= $amount;
	if ($item->{amount} <= 0) {
		$char->cart->remove($item);
	}
	$itemChange{$item->{name}} -= $amount;
<<<<<<< HEAD
	Plugins::callHook('cart_item_removed', {index => $item->{binID}, amount => $amount, remaining => $item->{amount}});
=======
	Plugins::callHook('cart_item_removed', {item => $item, index => $invIndex, amount => $amount, remaining => ($item->{amount} <= 0 ? 0 : $item->{amount})});
>>>>>>> d143b711
}

# Resolve the name of a card
sub cardName {
	my $cardID = shift;

	# If card name is unknown, just return ?number
	my $card = $items_lut{$cardID};
	return "?$cardID" if !$card;
	$card =~ s/ Card$//;
	return $card;
}

# Resolve the name of a monster
# This function will only look at the data in monsters.txt
# DO NOT USE THIS FUNCTION when you want to get the real name of a monster,
# servers can change this name internally use getNPCName instead.
sub monsterName {
	my $ID = shift;
	return 'Unknown' unless defined($ID);
	return 'None' unless $ID;
	return $monsters_lut{$ID} || "Unknown #$ID";
}

# Resolve the name of a simple item
sub itemNameSimple {
	my $ID = shift;
	return T("Unknown") unless defined($ID);
	return T("None") unless $ID;
	return $items_lut{$ID} || T("Unknown #")."$ID";
}

##
# itemName($item)
#
# Resolve the name of an item. $item should be a hash with these keys:
# nameID  => integer index into %items_lut
# cards   => 8-byte binary data as sent by server
# upgrade => integer upgrade level
sub itemName {
	my $item = shift;

	my $name = itemNameSimple($item->{nameID});

	# Resolve item prefix/suffix (carded or forged)
	my $prefix = "";
	my $suffix = "";
	my @cards;
	my %cards;
	for (my $i = 0; $i < 4; $i++) {
		my $card = unpack("v1", substr($item->{cards}, $i*2, 2));
		next unless $card;
		push(@cards, $card);
		($cards{$card} ||= 0) += 1;
	}
	if ($cards[0] == 254) {
		# Alchemist-made potion
		#
		# Ignore the "cards" inside.
	} elsif ($cards[0] == 65280 || $cards[0] == 1) {
		# Pet egg
		# cards[0] == 65280
		# substr($item->{cards}, 2, 4) = packed pet ID
		# cards[3] == 1 if named, 0 if not named

	} elsif ($cards[0] == 255) {
		# Forged weapon
		#
		# Display e.g. "VVS Earth" or "Fire"
		my $elementID = $cards[1] % 10;
		my $elementName = $elements_lut{$elementID};
		my $starCrumbs = ($cards[1] >> 8) / 5;
		if ($starCrumbs >= 1 && $starCrumbs <= 3 ) {
			$prefix .= (T("V")x$starCrumbs).T("S ") if $starCrumbs;
		}
		# $prefix .= "$elementName " if ($elementName ne "");
		$suffix = "$elementName" if ($elementName ne "");
	} elsif (@cards) {
		# Carded item
		#
		# List cards in alphabetical order.
		# Stack identical cards.
		# e.g. "Hydra*2,Mummy*2", "Hydra*3,Mummy"
		$suffix = join(':', map {
			cardName($_).($cards{$_} > 1 ? "*$cards{$_}" : '')
		} sort { cardName($a) cmp cardName($b) } keys %cards);
	}

	my @options = grep { $_->{type} } map { my @c = unpack 'vvC', $_;{ type => $c[0], value => $c[1], param => $c[2] } } unpack '(a5)*', $item->{options} || '';
	foreach ( @options ) {
		if ( $_->{type} == 175 ) {
			# Neutral element.
		} elsif ( $_->{type} >= 176 && $_->{type} <= 184 ) {
			$suffix = join ':', sort $elements_lut{ $_->{type} - 175 }, split ':', $suffix;
		} else {
			$suffix = join ':', sort "Option($_->{type},$_->{value},$_->{param})", split ':', $suffix;
		}
	}

	my $numSlots = $itemSlotCount_lut{$item->{nameID}} if ($prefix eq "");

	my $display = "";
	$display .= T("BROKEN ") if $item->{broken};
	$display .= "+$item->{upgrade} " if $item->{upgrade};
	$display .= $prefix if $prefix;
	$display .= $name;
	$display .= " [$suffix]" if $suffix;
	$display .= " [$numSlots]" if $numSlots;

	return $display;
}

sub itemNameToID {
	my $itemName = lc shift;
	return if !$itemName;
	$itemName =~ s/^[\t\s]*//;	# Remove leading tabs and whitespace
	$itemName =~ s/\s+$//g;	# Remove trailing whitespace
	for my $hashID (keys %items_lut) {
		if ($itemName eq lc($items_lut{$hashID})) {
			return $hashID;
		}
	}
}

##
# storageGet(items, max)
# items: reference to an array of storage item hashes.
# max: the maximum amount to get, for each item, or 0 for unlimited.
#
# Get one or more items from storage.
#
# Example:
# # Get items $a and $b from storage.
# storageGet([$a, $b]);
# # Get items $a and $b from storage, but at most 30 of each item.
# storageGet([$a, $b], 30);
sub storageGet {
	my $indices = shift;
	my $max = shift;

	if (@{$indices} == 1) {
		my ($item) = @{$indices};
		if (!defined($max) || $max > $item->{amount}) {
			$max = $item->{amount};
		}
		$messageSender->sendStorageGet($item->{ID}, $max);

	} else {
		my %args;
		$args{items} = $indices;
		$args{max} = $max;
		$args{timeout} = 0.15;
		AI::queue("storageGet", \%args);
	}
}

##
# headgearName(lookID)
#
# Resolves a lookID of a headgear into a human readable string.
#
# A lookID corresponds to a line number in tables/headgears.txt.
# The number on that line is the itemID for the headgear.
sub headgearName {
	my ($lookID) = @_;

	return T("Nothing") if $lookID == 0;

	my $itemID = $headgears_lut[$lookID];

	if (!defined($itemID)) {
		return T("Unknown lookID") . $lookID;
	}

	return main::itemName({nameID => $itemID});
}

##
# void initUserSeed()
#
# Generate a unique seed for the current user and save it to
# a file, or load the seed from that file if it exists.
sub initUserSeed {
	my $seedFile = "$Settings::logs_folder/seed.txt";
	my $f;

	if (-f $seedFile) {
		if (open($f, "<", $seedFile)) {
			binmode $f;
			$userSeed = <$f>;
			$userSeed =~ s/\n.*//s;
			close($f);
		} else {
			$userSeed = '0';
		}
	} else {
		$userSeed = '';
		for (0..10) {
			$userSeed .= rand(2 ** 49);
		}

		if (open($f, ">", $seedFile)) {
			binmode $f;
			print $f $userSeed;
			close($f);
		}
	}
}

sub itemLog_clear {
	if (-f $Settings::item_log_file) { unlink($Settings::item_log_file); }
}

##
# look(bodydir, [headdir])
# bodydir: a number 0-7. See directions.txt.
# headdir: 0 = look directly, 1 = look right, 2 = look left
#
# Look in the given directions.
sub look {
	my %args = (
		look_body => shift,
		look_head => shift
	);
	AI::queue("look", \%args);
}

##
# lookAtPosition(pos, [headdir])
# pos: a reference to a coordinate hash.
# headdir: 0 = face directly, 1 = look right, 2 = look left
#
# Turn face and body direction to position %pos.
sub lookAtPosition {
	my $pos2 = shift;
	my $headdir = shift;
	my %vec;
	my $direction;

	getVector(\%vec, $pos2, $char->{pos_to});
	$direction = int(sprintf("%.0f", (360 - vectorToDegree(\%vec)) / 45)) % 8;
	look($direction, $headdir);
}

##
# manualMove(dx, dy)
#
# Moves the character offset from its current position.
sub manualMove {
	my ($dx, $dy) = @_;

	# Stop following if necessary
	if ($config{'follow'}) {
		configModify('follow', 0);
		AI::clear('follow');
	}

	# Stop moving if necessary
	AI::clear(qw/move route mapRoute/);
	main::ai_route($field->baseName, $char->{pos_to}{x} + $dx, $char->{pos_to}{y} + $dy);
}

##
# meetingPosition(ID, attackMaxDistance)
# ID: ID of the character to meet.
# attackMaxDistance: attack distance based on attack method.
#
# Returns: the position where the character should go to meet a moving monster.
sub meetingPosition {
	my ($target, $attackMaxDistance) = @_;
	my $monsterSpeed = ($target->{walk_speed}) ? 1 / $target->{walk_speed} : 0;
	my $timeMonsterMoves = time - $target->{time_move};

	my %monsterPos;
	$monsterPos{x} = $target->{pos}{x};
	$monsterPos{y} = $target->{pos}{y};
	my %monsterPosTo;
	$monsterPosTo{x} = $target->{pos_to}{x};
	$monsterPosTo{y} = $target->{pos_to}{y};

	my %realMonsterPos = calcPosFromTime(\%monsterPos, \%monsterPosTo, $monsterSpeed, $timeMonsterMoves);
	
	my $mySpeed = ($char->{walk_speed}) ? 1 / $char->{walk_speed} : 0;
	my $timeCharMoves = time - $char->{time_move};

	my %myPos;
	$myPos{x} = $char->{pos}{x};
	$myPos{y} = $char->{pos}{y};
	my %myPosTo;
	$myPosTo{x} = $char->{pos_to}{x};
	$myPosTo{y} = $char->{pos_to}{y};

	my %realMyPos = calcPosFromTime(\%myPos, \%myPosTo, $mySpeed, $timeCharMoves);

	my $timeMonsterWalks;
	my $timeCharWalks;
	my %monsterStep;
	my %charStep;
	# There can not be zero step if monster moves
	for (my $monsterStep = 1; $monsterStep <= countSteps(\%realMonsterPos, \%monsterPosTo); $monsterStep++) {
		# Calculate the steps
		%monsterStep = moveAlong(\%realMonsterPos, \%monsterPosTo, $monsterStep);

		# Calculate time to walk for monster
		$timeMonsterWalks = calcTime(\%realMonsterPos, \%monsterStep, $monsterSpeed);

		# Character's route to monsterStep position
		for (my $charStep = 0; $charStep <= countSteps(\%realMyPos, \%monsterStep); $charStep++) {
			# Calculate the steps
			%charStep = moveAlong(\%realMyPos, \%monsterStep, $charStep);

			# Check whether the distance is fine
			if (round(distance(\%charStep, \%monsterStep)) <= $attackMaxDistance) {
				# Calculate time to walk for char
				$timeCharWalks = calcTime(\%realMyPos, \%charStep, $mySpeed);

				# Check whether character comes earlier or at the same time
				if ($timeCharWalks <= $timeMonsterWalks) {
					return \%charStep;
				}
			}
		}
	}
	# If the monster is too fast, move to its pos_to plus attackMaxDistance
	for (my $charStep = 0; $charStep <= countSteps(\%realMyPos, \%monsterPosTo); $charStep++) {
		# Calculate the steps
		%charStep = moveAlong(\%realMyPos, \%monsterPosTo, $charStep);

		# Check whether the distance is fine
		if (round(distance(\%charStep, \%monsterPosTo)) <= $attackMaxDistance) {
			last;
		}
	}
	return \%charStep;
}

sub objectAdded {
	my ($type, $ID, $obj) = @_;

	if ($type eq 'player' || $type eq 'slave') {
		# Try to retrieve the player name from cache.
		if (!getPlayerNameFromCache($obj)) {
			push @unknownPlayers, $ID;
		}

	} elsif ($type eq 'npc') {
		push @unknownNPCs, $ID;
	}

	if ($type eq 'monster') {
		if (mon_control($obj->{name},$obj->{nameID})->{teleport_search}) {
			$ai_v{temp}{searchMonsters}++;
		}
	}

	Plugins::callHook('objectAdded', {
		type => $type,
		ID => $ID,
		obj => $obj
	});
}

sub objectRemoved {
	my ($type, $ID, $obj) = @_;

	if ($type eq 'monster') {
		# FIXME: what if mon_control was changed since the counter was increased?
		if (mon_control($obj->{name},$obj->{nameID})->{teleport_search}) {
			$ai_v{temp}{searchMonsters}--;
		}
	}

	Plugins::callHook('objectRemoved', {
		type => $type,
		ID => $ID
	});
}

##
# items_control($name)
#
# Returns the items_control.txt settings for item name $name.
# If $name has no specific settings, use 'all'.
sub items_control {
	my ($name) = @_;

	return $items_control{lc($name)} || $items_control{all} || {};
}

##
# mon_control($name)
#
# Returns the mon_control.txt settings for monster name $name.
# If $name has no specific settings, use 'all'.
sub mon_control {
	my $name = shift;
	my $nameID = shift;
	return $mon_control{lc($name)} || $mon_control{$nameID} || $mon_control{all} || { attack_auto => 1 };
}

##
# pickupitems($name)
#
# Returns the pickupitems.txt settings for item name $name.
# If $name has no specific settings, use 'all'.
sub pickupitems {
	my ($name) = @_;

	return ($pickupitems{lc($name)} ne '') ? $pickupitems{lc($name)} : $pickupitems{all};
}

sub positionNearPlayer {
	my $r_hash = shift;
	my $dist = shift;

	my $players = $playersList->getItems();
	foreach my $player (@{$players}) {
		my $ID = $player->{ID};
		next if ($char->{party} && $char->{party}{users} &&
			$char->{party}{users}{$ID});
		next if (defined($player->{name}) && existsInList($config{tankersList}, $player->{name}));
		return 1 if (distance($r_hash, $player->{pos_to}) <= $dist);
	}
	return 0;
}

sub positionNearPortal {
	my $r_hash = shift;
	my $dist = shift;

	my $portals = $portalsList->getItems();
	foreach my $portal (@{$portals}) {
		return 1 if (distance($r_hash, $portal->{pos}) <= $dist);
	}
	return 0;
}

##
# printItemDesc(itemID)
#
# Print the description for $itemID.
sub printItemDesc {
	my $itemID = shift;
	my $itemName = itemNameSimple($itemID);
	my $description = $itemsDesc_lut{$itemID} || T("Error: No description available.\n");
	message TF("===============Item Description===============\nItem: %s (ID: %s)\n\n", $itemName, $itemID), "info";
	message($description, "info");
	message("==============================================\n", "info");
}

sub processNameRequestQueue {
	my ($queue, $actorLists, $foo) = @_;

	while (@{$queue}) {
		my $ID = $queue->[0];
		
		my $actor;
		foreach my $actorList (@$actorLists) {
			last if $actor = $actorList->getByID($ID);
		}

		# Some private servers ban you if you request info for an object with
		# GM Perfect Hide status
		if (!$actor || defined($actor->{info}) || $actor->statusActive('EFFECTSTATE_SPECIALHIDING')) {
			shift @{$queue};
			next;
		}

		# Remove actors with a distance greater than clientSight. Some private servers (notably Freya) use
		# a technique where they send actor_exists packets with ridiculous distances in order to automatically
		# ban bots. By removingthose actors, we eliminate that possibility and emulate the client more closely.
		if (defined $actor->{pos_to} && (my $block_dist = blockDistance($char->{pos_to}, $actor->{pos_to})) >= ($config{clientSight} || 16)) {
			debug "Removed actor at $actor->{pos_to}{x} $actor->{pos_to}{y} (distance: $block_dist)\n";
			shift @{$queue};
			next;
		}

		$messageSender->sendGetPlayerInfo($ID) if (isSafeActorQuery($ID) == 1); # Do not Query GM's
		$actor = shift @{$queue};
		push @{$queue}, $actor if ($actor);
		last;
	}
}

sub quit {
	$quit = 1;
	message T("Exiting...\n"), "system";
}

sub offlineMode {
	$net->setState(Network::NOT_CONNECTED) if ($net);
	undef $conState_tries;
	$net->serverDisconnect() if ($net);
	$Settings::no_connect = 1;
	message TF("Openkore will stay disconnected. Type \"connect\" in order to connect again.\n"), "connection";
}

sub relog {
	my $timeout = (shift || 5);
	my $silent = shift;
	$net->setState(1) if ($net);
	undef $conState_tries;
	$timeout_ex{'master'}{'time'} = time;
	$timeout_ex{'master'}{'timeout'} = $timeout;
	$net->serverDisconnect() if ($net);
	message TF("Relogging in %d seconds...\n", $timeout), "connection" unless $silent;
}

##
# sendMessage(String type, String msg, String user)
# type: Specifies what kind of message this is. "c" for public chat, "g" for guild chat,
#       "p" for party chat, "pm" for private message, "k" for messages that only the RO
#       client will see (in X-Kore mode.)
# msg: The message to send.
# user: 
#
# Send a chat message to a user.
sub sendMessage {
	my ($sender, $type, $msg, $user) = @_;
	my ($j, @msgs, $oldmsg, $amount, $space);
	my $msgMaxLen = $config{'message_length_max'} || 80;

	@msgs = split /\\n/, $msg;
	for ($j = 0; $j < @msgs; $j++) {
		my (@msg, $i);

		@msg = split / /, $msgs[$j];
		undef $msg;
		for ($i = 0; $i < @msg; $i++) {
			if (!length($msg[$i])) {
				$msg[$i] = " ";
				$space = 1;
			}
			if (length($msg[$i]) > $msgMaxLen) {
				while (length($msg[$i]) >= $msgMaxLen) {
					$oldmsg = $msg;
					if (length($msg)) {
						$amount = $msgMaxLen;
						if ($amount - length($msg) > 0) {
							$amount = $msgMaxLen - 1;
							$msg .= " " . substr($msg[$i], 0, $amount - length($msg));
						}
					} else {
						$amount = $msgMaxLen;
						$msg .= substr($msg[$i], 0, $amount);
					}
					sendMessage_send($sender, $type, $msg, $user);
					$msg[$i] = substr($msg[$i], $amount - length($oldmsg), length($msg[$i]) - $amount - length($oldmsg));
					undef $msg;
				}
			}
			if (length($msg[$i]) && length($msg) + length($msg[$i]) <= $msgMaxLen) {
				if (length($msg)) {
					if (!$space) {
						$msg .= " " . $msg[$i];
					} else {
						$space = 0;
						$msg .= $msg[$i];
					}
				} else {
					$msg .= $msg[$i];
				}
			} else {
				sendMessage_send($sender, $type, $msg, $user);
				$msg = $msg[$i];
			}
			if (length($msg) && $i == @msg - 1) {
				sendMessage_send($sender, $type, $msg, $user);
			}
		}
	}
}

sub sendMessage_send {
	my ($sender, $type, $msg, $user) = @_;
	
	if ($type eq "c") {
		$sender->sendChat($msg);
	} elsif ($type eq "g") {
		$sender->sendGuildChat($msg);
	} elsif ($type eq "p") {
		$sender->sendPartyChat($msg);
	} elsif ($type eq "bg") {
		$sender->sendBattlegroundChat($msg);
	} elsif ($type eq "pm") {
		%lastpm = (
			msg => $msg,
			user => $user
		);
		push @lastpm, {%lastpm} if ($user !~ '#\w+');
		$sender->sendPrivateMsg($user, $msg);
	} elsif ($type eq "k") {
		$sender->injectMessage($msg);
	}
}

# Keep track of when we last cast a skill
sub setSkillUseTimer {
	my ($skillID, $targetID, $wait) = @_;
	my $skill = new Skill(idn => $skillID);
	my $handle = $skill->getHandle();

	$char->{skills}{$handle}{time_used} = time;
	delete $char->{time_cast};
	delete $char->{cast_cancelled};
	$char->{last_skill_time} = time;
	$char->{last_skill_used} = $skillID;
	$char->{last_skill_target} = $targetID;

	# increment monsterSkill maxUses counter
	if (defined $targetID) {
		my $actor = Actor::get($targetID);
		$actor->{skillUses}{$skill->getHandle()}++;
	}

	# Set encore skill if applicable
	$char->{encoreSkill} = $skill if $targetID eq $accountID && $skillsEncore{$skill->getHandle()};
}

sub setPartySkillTimer {
	my ($skillID, $targetID) = @_;
	my $skill = new Skill(idn => $skillID);
	my $handle = $skill->getHandle();

	# set partySkill target_time
	my $i = $targetTimeout{$targetID}{$handle};
	$ai_v{"partySkill_${i}_target_time"}{$targetID} = time if $i ne "";
}


##
# boolean setStatus(Actor actor, opt1, opt2, option)
# opt1: the state information of the actor.
# opt2: the ailment information of the actor.
# option: the "look" information of the actor.
# Returns: Whether the actor should be removed from the actor list.
#
# Sets the state, ailment, and "look" statuses of the actor.
# Does not include skillsstatus.txt items.
# TODO: move to Actor?
sub setStatus {
	my ($actor, $opt1, $opt2, $option) = @_;
	assert(defined $actor) if DEBUG;
	assert(UNIVERSAL::isa($actor, 'Actor')) if DEBUG;
	my $verbosity = $actor->{ID} eq $accountID ? 1 : 2;
	my $changed = 0;

	my $match_id = sub {return ($_[0] == $_[1])};
	my $match_bitflag = sub {return (($_[0] & $_[1]) == $_[1])};

	# TODO: we could possibly make the search faster (binary search?)
	for (
		[$opt1, \%stateHandle, $match_id, 'state'],
		[$opt2, \%ailmentHandle, $match_bitflag, 'ailment'],
		[$option, \%lookHandle, $match_bitflag, 'look'],
	) {
		my ($option, $handle, $match, $name) = @$_;
		#next unless $option; # skip option 0 (no state, ailment, look has such id or bitflag) (we can't have this, the state resets its statuses using this)
		for (keys %$handle) {
			if (&$match($option, $_)) {
				unless ($actor->{statuses}{$handle->{$_}}) {
					$actor->{statuses}{$handle->{$_}} = 1;
					message status_string($actor, $name . ': ' . ($statusName{$handle->{$_}} || $handle->{$_}), 'now'), "parseMsg_status$name", $verbosity;
					$changed = 1;
				}
				#last; # stop this for loop if found (we cannot do this because of bit flag match must loop all)
			} elsif ($actor->{statuses}{$handle->{$_}}) {
				delete $actor->{statuses}{$handle->{$_}};
				message status_string($actor, $name . ': ' . ($statusName{$handle->{$_}} || $handle->{$_}), 'no longer'), "parseMsg_status$name", $verbosity;
				$changed = 1;
				#last; # stop this for loop if found (we cannot do this because of bit flag match must loop all)
			}
		}
	}
=pod
	foreach (keys %stateHandle) {
		if ($opt1 == $_) {
			if (!$actor->{statuses}{$stateHandle{$_}}) {
				$actor->{statuses}{$stateHandle{$_}} = 1;
				message TF("%s %s in %s state.\n", $actor, $actor->verb('are', 'is'), $statusName{$stateHandle{$_}} || $stateHandle{$_}), "parseMsg_statuslook", $verbosity;
				$changed = 1;
			}
		} elsif ($actor->{statuses}{$stateHandle{$_}}) {
			delete $actor->{statuses}{$stateHandle{$_}};
			message TF("%s %s out of %s state.\n", $actor, $actor->verb('are', 'is'), $statusName{$stateHandle{$_}} || $stateHandle{$_}), "parseMsg_statuslook", $verbosity;
			$changed = 1;
		}
	}
	
	foreach (keys %ailmentHandle) {
		if (($opt2 & $_) == $_) {
			if (!$actor->{statuses}{$ailmentHandle{$_}}) {
				$actor->{statuses}{$ailmentHandle{$_}} = 1;
				if ($actor->isa('Actor::You')) {
					message TF("%s have ailment: %s.\n", $actor->nameString(), $statusName{$ailmentHandle{$_}} || $ailmentHandle{$_}), "parseMsg_statuslook", $verbosity;
				} else {
					message TF("%s has ailment: %s.\n", $actor->nameString(), $statusName{$ailmentHandle{$_}} || $ailmentHandle{$_}), "parseMsg_statuslook", $verbosity;
				}
				$changed = 1;
			}
		} elsif ($actor->{statuses}{$ailmentHandle{$_}}) {
			delete $actor->{statuses}{$ailmentHandle{$_}};
			message TF("%s %s out of %s ailment.\n", $actor, $actor->verb('are', 'is'), $statusName{$ailmentHandle{$_}} || $ailmentHandle{$_}), "parseMsg_statuslook", $verbosity;
			$changed = 1;
		}
	}

	foreach (keys %lookHandle) {
		if (($option & $_) == $_) {
			if (!$actor->{statuses}{$lookHandle{$_}}) {
				$actor->{statuses}{$lookHandle{$_}} = 1;
				if ($actor->isa('Actor::You')) {
					message TF("%s have look: %s.\n", $actor->nameString, $statusName{$lookHandle{$_}} || $lookHandle{$_}), "parseMsg_statuslook", $verbosity;
				} else {
					message TF("%s has look: %s.\n", $actor->nameString, $statusName{$lookHandle{$_}} || $lookHandle{$_}), "parseMsg_statuslook", $verbosity;
				}
				$changed = 1;
			}
		} elsif ($actor->{statuses}{$lookHandle{$_}}) {
			delete $actor->{statuses}{$lookHandle{$_}};
			message TF("%s %s out of %s look.\n", $actor, $actor->verb('are', 'is'), $statusName{$lookHandle{$_}} || $lookHandle{$_}), "parseMsg_statuslook", $verbosity;
			$changed = 1;
		}
	}
=cut
	Plugins::callHook('changed_status',{actor => $actor, changed => $changed});

	# Remove perfectly hidden objects
	if ($actor->statusActive('EFFECTSTATE_SPECIALHIDING')) {
		if (UNIVERSAL::isa($actor, "Actor::Player")) {
			message TF("Found perfectly hidden %s\n", $actor->nameString());
			# message TF("Remove perfectly hidden %s\n", $actor->nameString());
			# $playersList->remove($actor);
			# Call the hook when a perfectly hidden player is detected
			# Plugins::callHook('perfect_hidden_player',undef);
			Plugins::callHook('perfect_hidden_player',{actor => $actor, changed => $changed});

		} elsif (UNIVERSAL::isa($actor, "Actor::Monster")) {
			message TF("Found perfectly hidden %s\n", $actor->nameString());
			# message TF("Remove perfectly hidden %s\n", $actor->nameString());
			# $monstersList->remove($actor);

		# NPCs do this on purpose (who knows why)
		} elsif (UNIVERSAL::isa($actor, "Actor::NPC")) {
			message TF("Found perfectly hidden %s\n", $actor->nameString());
			# message TF("Remove perfectly hidden %s\n", $actor->nameString());
			# $npcsList->remove($actor);
			Plugins::callHook('perfect_hidden_npc',{actor => $actor, changed => $changed});

		} elsif (UNIVERSAL::isa($actor, "Actor::Pet")) {
			message TF("Found perfectly hidden %s\n", $actor->nameString());
			# message TF("Remove perfectly hidden %s\n", $actor->nameString());
			# $petsList->remove($actor);
		}
		return 1;
	} else {
		return 0;
	}
}


# Increment counter for monster being casted on
sub countCastOn {
	my ($sourceID, $targetID, $skillID, $x, $y) = @_;
	return unless defined $targetID;

	my $source = Actor::get($sourceID);
	my $target = Actor::get($targetID);
	assert(UNIVERSAL::isa($source, 'Actor')) if DEBUG;
	assert(UNIVERSAL::isa($target, 'Actor')) if DEBUG;

	if ($targetID eq $accountID) {
		$source->{castOnToYou}++;
	} elsif ($target->isa('Actor::Player')) {
		$source->{castOnToPlayer}{$targetID}++;
	} elsif ($target->isa('Actor::Monster')) {
		$source->{castOnToMonster}{$targetID}++;
	}

	if ($sourceID eq $accountID) {
		$target->{castOnByYou}++;
	} elsif ($source->isa('Actor::Player')) {
		$target->{castOnByPlayer}{$sourceID}++;
	} elsif ($source->isa('Actor::Monster')) {
		$target->{castOnByMonster}{$sourceID}++;
	}
}

##
# boolean stripLanguageCode(String* msg)
# msg: a chat message, as sent by the RO server.
# Returns: whether the language code was stripped.
#
# Strip the language code character from a chat message.
sub stripLanguageCode {
	my $r_msg = shift;
	if ($masterServer->{chatLangCode}) {
		if ($$r_msg =~ /^\|..(.*)/) {
			$$r_msg = $1;
			return 1;
		} elsif ($$r_msg =~ /^(#main : \[.*\] )\|..(.*)/) {
			$$r_msg = $1.$2;
			return 1;
		}
		return 0;
	} else {
		return 0;
	}
}

##
# void switchConf(String filename)
# filename: a configuration file.
# Returns: 1 on success, 0 if $filename does not exist.
#
# Switch to another configuration file.
sub switchConfigFile {
	my $filename = shift;
	if (! -f $filename) {
		error TF("%s does not exist.\n", $filename);
		return 0;
	}

	Settings::setConfigFilename($filename);
	parseConfigFile($filename, \%config);
	return 1;
}

sub updateDamageTables {
	my ($sourceID, $targetID, $damage) = @_;

	# Track deltaHp
	#
	# A player's "deltaHp" initially starts at 0.
	# When he takes damage, the damage is subtracted from his deltaHp.
	# When he is healed, this amount is added to the deltaHp.
	# If the deltaHp becomes positive, it is reset to 0.
	#
	# Someone with a lot of negative deltaHp is probably in need of healing.
	# This allows us to intelligently heal non-party members.
	if (my $target = Actor::get($targetID)) {
		$target->{deltaHp} -= $damage;
		$target->{deltaHp} = 0 if $target->{deltaHp} > 0;
	}

	if ($sourceID eq $accountID) {
		if ((my $monster = $monstersList->getByID($targetID))) {
			# You attack monster
			$monster->{dmgTo} += $damage;
			$monster->{dmgFromYou} += $damage;
			$monster->{numAtkFromYou}++;
			if ($damage <= ($config{missDamage} || 0)) {
				$monster->{missedFromYou}++;
				debug "Incremented missedFromYou count to $monster->{missedFromYou}\n", "attackMonMiss";
				$monster->{atkMiss}++;
			} else {
				$monster->{atkMiss} = 0;
			}
			if ($config{teleportAuto_atkMiss} && $monster->{atkMiss} >= $config{teleportAuto_atkMiss}) {
				message T("Teleporting because of attack miss\n"), "teleport";
				useTeleport(1);
			}
			if ($config{teleportAuto_atkCount} && $monster->{numAtkFromYou} >= $config{teleportAuto_atkCount}) {
				message TF("Teleporting after attacking a monster %d times\n", $config{teleportAuto_atkCount}), "teleport";
				useTeleport(1);
			}

			if (AI::action eq "attack" && mon_control($monster->{name},$monster->{nameID})->{attack_auto} == 3 && $damage) {
				# Mob-training, you only need to attack the monster once to provoke it
				message TF("%s (%s) has been provoked, searching another monster\n", $monster->{name}, $monster->{binID});
				$char->sendAttackStop;
				$char->dequeue;
			}


		}

=pod
	} elsif ($targetID eq $accountID) {
		if ((my $monster = $monstersList->getByID($sourceID))) {
			# Monster attacks you
			$monster->{dmgFrom} += $damage;
			$monster->{dmgToYou} += $damage;
			if ($damage == 0) {
				$monster->{missedYou}++;
			}
			$monster->{attackedYou}++ unless (
					scalar(keys %{$monster->{dmgFromPlayer}}) ||
					scalar(keys %{$monster->{dmgToPlayer}}) ||
					$monster->{missedFromPlayer} ||
					$monster->{missedToPlayer}
				);
			$monster->{target} = $targetID;

			if ($AI == 2) {
				my $teleport = 0;
				if (mon_control($monster->{name},$monster->{nameID})->{teleport_auto} == 2 && $damage){
					message TF("Teleporting due to attack from %s\n",
						$monster->{name}), "teleport";
					$teleport = 1;

				} elsif ($config{teleportAuto_deadly} && $damage >= $char->{hp}
				      && !$char->statusActive('EFST_ILLUSION')) {
					message TF("Next %d dmg could kill you. Teleporting...\n",
						$damage), "teleport";
					$teleport = 1;

				} elsif ($config{teleportAuto_maxDmg} && $damage >= $config{teleportAuto_maxDmg}
				      && !$char->statusActive('EFST_ILLUSION')
				      && !($config{teleportAuto_maxDmgInLock} && $field->baseName eq $config{lockMap})) {
					message TF("%s hit you for more than %d dmg. Teleporting...\n",
						$monster->{name}, $config{teleportAuto_maxDmg}), "teleport";
					$teleport = 1;

				} elsif ($config{teleportAuto_maxDmgInLock} && $field->baseName eq $config{lockMap}
				      && $damage >= $config{teleportAuto_maxDmgInLock}
				      && !$char->statusActive('EFST_ILLUSION')) {
					message TF("%s hit you for more than %d dmg in lockMap. Teleporting...\n",
						$monster->{name}, $config{teleportAuto_maxDmgInLock}), "teleport";
					$teleport = 1;

				} elsif (AI::inQueue("sitAuto") && $config{teleportAuto_attackedWhenSitting}
				      && $damage > 0) {
					message TF("%s attacks you while you are sitting. Teleporting...\n",
						$monster->{name}), "teleport";
					$teleport = 1;

				} elsif ($config{teleportAuto_totalDmg}
				      && $monster->{dmgToYou} >= $config{teleportAuto_totalDmg}
				      && !$char->statusActive('EFST_ILLUSION')
				      && !($config{teleportAuto_totalDmgInLock} && $field->baseName eq $config{lockMap})) {
					message TF("%s hit you for a total of more than %d dmg. Teleporting...\n",
						$monster->{name}, $config{teleportAuto_totalDmg}), "teleport";
					$teleport = 1;

				} elsif ($config{teleportAuto_totalDmgInLock} && $field->baseName eq $config{lockMap}
				      && $monster->{dmgToYou} >= $config{teleportAuto_totalDmgInLock}
				      && !$char->statusActive('EFST_ILLUSION')) {
					message TF("%s hit you for a total of more than %d dmg in lockMap. Teleporting...\n",
						$monster->{name}, $config{teleportAuto_totalDmgInLock}), "teleport";
					$teleport = 1;

				} elsif ($config{teleportAuto_hp} && percent_hp($char) <= $config{teleportAuto_hp}) {
					message TF("%s hit you when your HP is too low. Teleporting...\n",
						$monster->{name}), "teleport";
					$teleport = 1;

				} elsif ($config{attackChangeTarget} && ((AI::action eq "route" && AI::action(1) eq "attack") || (AI::action eq "move" && AI::action(2) eq "attack"))
				   && AI::args->{attackID} && AI::args()->{attackID} ne $sourceID) {
					my $attackTarget = Actor::get(AI::args->{attackID});
					my $attackSeq = (AI::action eq "route") ? AI::args(1) : AI::args(2);
					if (!$attackTarget->{dmgToYou} && !$attackTarget->{dmgFromYou} && distance($monster->{pos_to}, calcPosition($char)) <= $attackSeq->{attackMethod}{distance}) {
						my $ignore = 0;
						# Don't attack ignored monsters
						if ((my $control = mon_control($monster->{name},$monster->{nameID}))) {
							$ignore = 1 if ( ($control->{attack_auto} == -1)
								|| ($control->{attack_lvl} ne "" && $control->{attack_lvl} > $char->{lv})
								|| ($control->{attack_jlvl} ne "" && $control->{attack_jlvl} > $char->{lv_job})
								|| ($control->{attack_hp}  ne "" && $control->{attack_hp} > $char->{hp})
								|| ($control->{attack_sp}  ne "" && $control->{attack_sp} > $char->{sp})
								|| ($control->{attack_auto} == 3 && ($monster->{dmgToYou} || $monster->{missedYou} || $monster->{dmgFromYou}))
								);
						}
						if (!$ignore) {
							# Change target to closer aggressive monster
							message TF("Change target to aggressive : %s (%s)\n", $monster->name, $monster->{binID});
							stopAttack();
							AI::dequeue;
							AI::dequeue if (AI::action eq "route");
							AI::dequeue;
							attack($sourceID);
						}
					}

				} elsif (AI::action eq "attack" && mon_control($monster->{name},$monster->{nameID})->{attack_auto} == 3
					&& ($monster->{dmgToYou} || $monster->{missedYou} || $monster->{dmgFromYou})) {

					# Mob-training, stop attacking the monster if it has been attacking you
					message TF("%s (%s) has been provoked, searching another monster\n", $monster->{name}, $monster->{binID});
					stopAttack();
					AI::dequeue();
				}

				useTeleport(1, undef, 1) if ($teleport);
			}
		}
=cut

	} elsif ((my $monster = $monstersList->getByID($sourceID))) {
		if (my $player = ($accountID eq $targetID && $char) || $playersList->getByID($targetID) || $slavesList->getByID($targetID)) {
			# Monster attacks player or slave
			$monster->{dmgFrom} += $damage;
			($accountID eq $targetID ? $monster->{dmgToYou} : $monster->{dmgToPlayer}{$targetID}) += $damage;
			$player->{dmgFromMonster}{$sourceID} += $damage;
			if ($damage == 0) {
				($accountID eq $targetID ? $monster->{missedYou} : $monster->{missedToPlayer}{$targetID}) += 1;
				$player->{missedFromMonster}{$sourceID}++;
			}
			$accountID eq $targetID && $monster->{attackedYou}++ unless (
					scalar(keys %{$monster->{dmgFromPlayer}}) ||
					scalar(keys %{$monster->{dmgToPlayer}}) ||
					$monster->{missedFromPlayer} ||
					$monster->{missedToPlayer}
				);
			if (existsInList($config{tankersList}, $player->{name}) ||
			    ($char->{slaves} && %{$char->{slaves}} && $char->{slaves}{$targetID} && %{$char->{slaves}{$targetID}}) ||
			    ($char->{party} && %{$char->{party}} && $char->{party}{users}{$targetID} && %{$char->{party}{users}{$targetID}})) {
				# Monster attacks party member or our slave
				$monster->{dmgToParty} += $damage;
				$monster->{missedToParty}++ if ($damage == 0);
			}
			$monster->{target} = $targetID;
			OpenKoreMod::updateDamageTables($monster) if (defined &OpenKoreMod::updateDamageTables);

			if ($AI == AI::AUTO && ($accountID eq $targetID or $char->{slaves} && $char->{slaves}{$targetID})) {
				# object under our control
				my $teleport = 0;
				if (mon_control($monster->{name},$monster->{nameID})->{teleport_auto} == 2 && $damage){
					message TF("%s hit %s. Teleporting...\n",
						$monster, $player), "teleport";
					$teleport = 1;

				} elsif ($config{$player->{configPrefix}.'teleportAuto_deadly'} && $damage >= $player->{hp}
				      && !$player->statusActive('EFST_ILLUSION')) {
					message TF("%s can kill %s with the next %d dmg. Teleporting...\n",
						$monster, $player, $damage), "teleport";
					$teleport = 1;

				} elsif ($config{$player->{configPrefix}.'teleportAuto_maxDmg'} && $damage >= $config{$player->{configPrefix}.'teleportAuto_maxDmg'}
				      && !$player->statusActive('EFST_ILLUSION')
				      && !($config{$player->{configPrefix}.'teleportAuto_maxDmgInLock'} && $field->baseName eq $config{lockMap})) {
					message TF("%s hit %s for more than %d dmg. Teleporting...\n",
						$monster, $player, $config{$player->{configPrefix}.'teleportAuto_maxDmg'}), "teleport";
					$teleport = 1;

				} elsif ($config{$player->{configPrefix}.'teleportAuto_maxDmgInLock'} && $field->baseName eq $config{lockMap}
				      && $damage >= $config{$player->{configPrefix}.'teleportAuto_maxDmgInLock'}
				      && !$player->statusActive('EFST_ILLUSION')) { 
					message TF("%s hit %s for more than %d dmg in lockMap. Teleporting...\n",
						$monster, $player, $config{$player->{configPrefix}.'teleportAuto_maxDmgInLock'}), "teleport";
					$teleport = 1;

				} elsif (AI::inQueue("sitAuto") && $config{$player->{configPrefix}.'teleportAuto_attackedWhenSitting'}
							&& $damage) {
					message TF("%s hit %s while you are sitting. Teleporting...\n",
						$monster, $player), "teleport";
					$teleport = 1;

				} elsif ($config{$player->{configPrefix}.'teleportAuto_totalDmg'}
				      && ($accountID eq $targetID ? $monster->{dmgToYou} : $monster->{dmgToPlayer}{$targetID}) >= $config{$player->{configPrefix}.'teleportAuto_totalDmg'}
				      && !$player->statusActive('EFST_ILLUSION')
				      && !($config{$player->{configPrefix}.'teleportAuto_totalDmgInLock'} && $field->baseName eq $config{lockMap})) {
					message TF("%s hit %s for a total of more than %d dmg. Teleporting...\n",
						$monster, $player, $config{$player->{configPrefix}.'teleportAuto_totalDmg'}), "teleport";
					$teleport = 1;

				} elsif ($config{$player->{configPrefix}.'teleportAuto_totalDmgInLock'} && $field->baseName eq $config{lockMap}
				      && ($accountID eq $targetID ? $monster->{dmgToYou} : $monster->{dmgToPlayer}{$targetID}) >= $config{$player->{configPrefix}.'teleportAuto_totalDmgInLock'}
				      && !$player->statusActive('EFST_ILLUSION')) {
					message TF("%s hit %s for a total of more than %d dmg in lockMap. Teleporting...\n",
						$monster, $player, $config{$player->{configPrefix}.'teleportAuto_totalDmgInLock'}), "teleport";
					$teleport = 1;

				} elsif ($config{$player->{configPrefix}.'teleportAuto_hp'} && percent_hp($player) <= $config{$player->{configPrefix}.'teleportAuto_hp'}) {
					message TF("%s hit %s when %s HP is under %d. Teleporting...\n",
						$monster, $player, $player->verb(T('your'), T('its')), $config{$player->{configPrefix}.'teleportAuto_hp'}), "teleport";
					$teleport = 1;

				} elsif (
					$config{$player->{configPrefix}.'attackChangeTarget'}
					&& (
						$player->action eq 'route' && $player->action(1) eq 'attack'
						or $player->action eq 'move' && $player->action(2) eq 'attack'
					)
					&& $player->args->{attackID} && $player->args->{attackID} ne $sourceID
				) {
					my $attackTarget = Actor::get($player->args->{attackID});
					my $attackSeq = ($player->action eq 'route') ? $player->args(1) : $player->args(2);
					if (
						!($accountID eq $targetID ? $attackTarget->{dmgToYou} : $attackTarget->{dmgToPlayer}{$targetID})
						&& !($accountID eq $targetID ? $attackTarget->{dmgToYou} : $attackTarget->{dmgFromPlayer}{$targetID})
						&& distance($monster->{pos_to}, calcPosition($player)) <= $attackSeq->{attackMethod}{distance}
					) {
						my $ignore = 0;
						# Don't attack ignored monsters
						if ((my $control = mon_control($monster->{name},$monster->{nameID}))) {
							$ignore = 1 if ( ($control->{attack_auto} == -1)
								|| ($control->{attack_lvl} ne "" && $control->{attack_lvl} > $char->{lv})
								|| ($control->{attack_jlvl} ne "" && $control->{attack_jlvl} > $char->{lv_job})
								|| ($control->{attack_hp}  ne "" && $control->{attack_hp} > $char->{hp})
								|| ($control->{attack_sp}  ne "" && $control->{attack_sp} > $char->{sp})
								|| ($accountID eq $targetID && $control->{attack_auto} == 3 && ($monster->{dmgToYou} || $monster->{missedYou} || $monster->{dmgFromYou}))
								);
						}
						unless ($ignore) {
							# Change target to closer aggressive monster
							message TF("%s %s target to aggressive %s\n",
								$player, $player->verb(T('change'), T('changes')), $monster);
							$player->sendAttackStop;
							$player->dequeue;
							$player->dequeue if $player->action eq 'route';
							$player->dequeue;
							$player->attack($sourceID);
						}
					}

				} elsif ($accountID eq $targetID && $player->action eq "attack" && mon_control($monster->{name}, $monster->{nameID})->{attack_auto} == 3
					&& ($monster->{dmgToYou} || $monster->{missedYou} || $monster->{dmgFromYou})) {

					# Mob-training, stop attacking the monster if it has been attacking you
					message TF("%s has been provoked, searching another monster\n", $monster);
					$player->sendAttackStop;
					$player->dequeue;
				}
				useTeleport(1, undef, 1) if ($teleport);
			}
		}

	} elsif ((my $player = $playersList->getByID($sourceID) || $slavesList->getByID($sourceID))) {
		if ((my $monster = $monstersList->getByID($targetID))) {
			# Player or Slave attacks monster
			$monster->{dmgTo} += $damage;
			$monster->{dmgFromPlayer}{$sourceID} += $damage;
			$monster->{lastAttackFrom} = $sourceID;
			$player->{dmgToMonster}{$targetID} += $damage;

			if ($damage == 0) {
				$monster->{missedFromPlayer}{$sourceID}++;
				$player->{missedToMonster}{$targetID}++;
			}

			if (existsInList($config{tankersList}, $player->{name}) || ($char->{slaves} && $char->{slaves}{$sourceID}) ||
			    ($char->{party} && %{$char->{party}} && $char->{party}{users}{$sourceID} && %{$char->{party}{users}{$sourceID}})) {
				$monster->{dmgFromParty} += $damage;
				
				if ($damage == 0) {
					$monster->{missedFromParty}++;
				}
			}
			OpenKoreMod::updateDamageTables($monster) if (defined &OpenKoreMod::updateDamageTables);
		}
	}
}

##
# updatePlayerNameCache(player)
# player: a player actor object.
sub updatePlayerNameCache {
	my ($player) = @_;

	return if (!$config{cachePlayerNames});

	# First, cleanup the cache. Remove entries that are too old.
	# Default life time: 15 minutes
	my $changed = 1;
	for (my $i = 0; $i < @playerNameCacheIDs; $i++) {
		my $ID = $playerNameCacheIDs[$i];
		if (timeOut($playerNameCache{$ID}{time}, $config{cachePlayerNames_duration})) {
			delete $playerNameCacheIDs[$i];
			delete $playerNameCache{$ID};
			$changed = 1;
		}
	}
	compactArray(\@playerNameCacheIDs) if ($changed);

	# Resize the cache if it's still too large.
	# Default cache size: 100
	while (@playerNameCacheIDs > $config{cachePlayerNames_maxSize}) {
		my $ID = shift @playerNameCacheIDs;
		delete $playerNameCache{$ID};
	}

	# Add this player name to the cache.
	my $ID = $player->{ID};
	if (!$playerNameCache{$ID}) {
		push @playerNameCacheIDs, $ID;
		my %entry = (
			name => $player->{name},
			guild => $player->{guild},
			time => time,
			lv => $player->{lv},
			jobID => $player->{jobID}
		);
		$playerNameCache{$ID} = \%entry;
	}
}

##
# useTeleport(level)
# level: 1 to teleport to a random spot, 2 to respawn.
sub useTeleport {
	my ($use_lvl, $internal, $emergency) = @_;
		
	my %args = (
		level => $use_lvl, # 1 = Teleport, 2 = respawn
		emergency => $emergency, # Needs a fast tele
		internal => $internal # Did we call useTeleport from inside useTeleport?
	);
		
	if ($use_lvl == 2 && $config{saveMap_warpChatCommand}) {
		Plugins::callHook('teleport_sent', \%args);
		sendMessage($messageSender, "c", $config{saveMap_warpChatCommand});
		return 1;
	}

	if ($use_lvl == 1 && $config{teleportAuto_useChatCommand}) {
		Plugins::callHook('teleport_sent', \%args);
		sendMessage($messageSender, "c", $config{teleportAuto_useChatCommand});
		return 1;
	}

	# for possible recursive calls
	if (!defined $internal) {
		$internal = $config{teleportAuto_useSkill};
	}

	# look if the character has the skill
	my $sk_lvl = 0;
	if ($char->{skills}{AL_TELEPORT}) {
		$sk_lvl = $char->{skills}{AL_TELEPORT}{lv};
	}

	# only if we want to use skill ?
	return if ($char->{muted});

	if ($sk_lvl > 0 && $internal > 0 && ($use_lvl == 1 || !$config{'teleportAuto_useItemForRespawn'})) {
		# We have the teleport skill, and should use it
		my $skill = new Skill(handle => 'AL_TELEPORT');
		if (defined AI::findAction('attack')) {
			AI::clear("attack");
			$char->sendAttackStop;
		}
		if ($use_lvl == 2 || $internal == 1 || ($internal == 2 && !isSafe())) {
			# Send skill use packet to appear legitimate
			# (Always send skill use packet for level 2 so that saveMap
			# autodetection works)

			if ($char->{sitting}) {
				Plugins::callHook('teleport_sent', \%args);
				main::ai_skillUse($skill->getHandle(), $use_lvl, 0, 0, $accountID);
				return 1;
			} else {
				$messageSender->sendSkillUse($skill->getIDN(), $sk_lvl, $accountID);
				undef $char->{permitSkill};
			}

			if (!$emergency && $use_lvl == 1) {
				Plugins::callHook('teleport_sent', \%args);
				$timeout{ai_teleport_retry}{time} = time;
				AI::queue('teleport');
				return 1;
			}
		}

		delete $ai_v{temp}{teleport};
		debug "Sending Teleport using Level $use_lvl\n", "useTeleport";
		if ($use_lvl == 1) {
			Plugins::callHook('teleport_sent', \%args);
			$messageSender->sendWarpTele(26, "Random");
			return 1;
		} elsif ($use_lvl == 2) {
			# check for possible skill level abuse
			message T("Using Teleport Skill Level 2 though we not have it!\n"), "useTeleport" if ($sk_lvl == 1);

			# If saveMap is not set simply use a wrong .gat.
			# eAthena servers ignore it, but this trick doesn't work
			# on official servers.
			my $telemap = "prontera.gat";
			$telemap = "$config{saveMap}.gat" if ($config{saveMap} ne "");
			Plugins::callHook('teleport_sent', \%args);
			$messageSender->sendWarpTele(26, $telemap);
			return 1;
		}
	}

	# No skill try to equip a Tele clip or something,
	# if teleportAuto_equip_* is set
	if (Actor::Item::scanConfigAndCheck('teleportAuto_equip') && ($use_lvl == 1 || !$config{'teleportAuto_useItemForRespawn'})) {
		return if AI::inQueue('teleport');
		debug "Equipping Accessory to teleport\n", "useTeleport";
		AI::queue('teleport', {lv => $use_lvl});
		if ($emergency ||
		    !$config{teleportAuto_useSkill} ||
		    $config{teleportAuto_useSkill} == 3 ||
		    $config{teleportAuto_useSkill} == 2 && isSafe()) {
			$timeout{ai_teleport_delay}{time} = 1;
		}
		Actor::Item::scanConfigAndEquip('teleportAuto_equip');
		#Commands::run('aiv');
		return 1;
	}

	# else if $internal == 0 or $sk_lvl == 0
	# try to use item

	# could lead to problems if the ItemID would be different on some servers
	# 1 Jan 2006 - instead of nameID, search for *wing in the inventory
	# could lead to problems if the name is different on some servers
	# 11 Mar 2010 - instead of name, use nameID, names can be different for different servers
	my $item;
	if ($use_lvl == 1) { #Fly Wing
		if (!$config{teleportAuto_item1}) {
			$item = $char->inventory->getByNameID(601);
			unless ($item) { $item = $char->inventory->getByNameID(12323); } # only if we don't have any fly wing
		} else {
			$item = $char->inventory->getByName($config{teleportAuto_item1});
		}
	} elsif ($use_lvl == 2) { #Butterfly Wing
		if (!$config{teleportAuto_item2}) {
			$item = $char->inventory->getByNameID(602);
			unless ($item) { $item = $char->inventory->getByNameID(12324); } # only if we don't have any butterfly wing
		} else {
			$item = $char->inventory->getByName($config{teleportAuto_item2});
		}
	}

	if ($item) {
		# We have Fly Wing/Butterfly Wing.
		# Don't spam the "use fly wing" packet, or we'll end up using too many wings.
		if (timeOut($timeout{ai_teleport})) {
			Plugins::callHook('teleport_sent', \%args);
			$messageSender->sendItemUse($item->{ID}, $accountID);
			$timeout{ai_teleport}{time} = time;
		}
		return 1;
	}

	# no item, but skill is still available
	if ( $sk_lvl > 0 ) {
		message T("No Fly Wing or Butterfly Wing, fallback to Teleport Skill\n"), "useTeleport";
		return useTeleport($use_lvl, 1, $emergency);
	}

	if ($use_lvl == 1) {
		message T("You don't have the Teleport skill or a Fly Wing\n"), "teleport";
	} else {
		message T("You don't have the Teleport skill or a Butterfly Wing\n"), "teleport";
	}
	
	return 0;
}

##
# top10Listing(args)
# args: a 282 bytes packet representing 10 names followed by 10 ranks
#
# Returns a formatted list of [# ], Name and points
sub top10Listing {
	my ($args) = @_;
	
	my $msg = $args->{RAW_MSG};

	my @list;
	my @points;
	my $i;
	my $textList = "";
	for ($i = 0; $i < 10; $i++) {
		$list[$i] = unpack("Z24", substr($msg, 2 + (24*$i), 24));
	}	
	for ($i = 0; $i < 10; $i++) {
		$points[$i] = unpack("V1", substr($msg, 242 + ($i*4), 4));
	}	
	for ($i = 0; $i < 10; $i++) {
		$textList .= swrite("[@<] @<<<<<<<<<<<<<<<<<<<<<<<<    @>>>>>>>>>>",
			[$i+1, $list[$i], $points[$i]]);
	}
	
	return $textList;	
}

##
# whenGroundStatus(target, statuses, mine)
# target: coordinates hash
# statuses: a comma-separated list of ground effects e.g. Safety Wall,Pneuma
# mine: if true, only consider ground effects that originated from me
#
# Returns 1 if $target has one of the ground effects specified by $statuses.
sub whenGroundStatus {
	my ($pos, $statuses, $mine) = @_;

	my ($x, $y) = ($pos->{x}, $pos->{y});
	for my $ID (@spellsID) {
		my $spell;
		next unless $spell = $spells{$ID};
		next if $mine && $spell->{sourceID} ne $accountID;
		if ($x == $spell->{pos}{x} &&
		    $y == $spell->{pos}{y}) {
			return 1 if existsInList($statuses, getSpellName($spell->{type}));
		}
	}
	return 0;
}

sub writeStorageLog {
	my ($show_error_on_fail) = @_;
	my $f;

	if (open($f, ">:utf8", $Settings::storage_log_file)) {
		print $f TF("---------- Storage %s -----------\n", getFormattedDate(int(time)));
		foreach my $item (@{$char->storage->getItems()}) {

			my $display = sprintf "%2d %s x %s", $item->{binID}, $item->{name}, $item->{amount};
			# Translation Comment: Mark to show not identified items
			$display .= " -- " . T("Not Identified") if !$item->{identified};
			# Translation Comment: Mark to show broken items
			$display .= " -- " . T("Broken") if $item->{broken};
			print $f "$display\n";
		}
		# Translation Comment: Storage Capacity
		print $f TF("\nCapacity: %d/%d\n", $char->storage->items, $char->storage->items_max);
		print $f "-------------------------------\n";
		close $f;

		message T("Storage logged\n"), "success";

	} elsif ($show_error_on_fail) {
		error TF("Unable to write to %s\n", $Settings::storage_log_file);
	}
}

##
# getBestTarget(possibleTargets, nonLOSNotAllowed)
# possibleTargets: reference to an array of monsters' IDs
# nonLOSNotAllowed: if set, non-LOS monsters (and monsters that aren't in attackMaxDistance) aren't checked up
#
# Returns ID of the best target
sub getBestTarget {
	my ($possibleTargets, $nonLOSNotAllowed) = @_;
	if (!$possibleTargets) {
		return;
	}

	my $portalDist = $config{'attackMinPortalDistance'} || 4;
	my $playerDist = $config{'attackMinPlayerDistance'} || 1;

	my @noLOSMonsters;
	my $myPos = calcPosition($char);
	my ($highestPri, $smallestDist, $bestTarget);

	# First of all we check monsters in LOS, then the rest of monsters

	foreach (@{$possibleTargets}) {
		my $monster = $monsters{$_};
		my $pos = calcPosition($monster);
		next if (positionNearPlayer($pos, $playerDist)
			|| positionNearPortal($pos, $portalDist)
		);
		if ((my $control = mon_control($monster->{name},$monster->{nameID}))) {
			next if ( ($control->{attack_auto} == -1)
				|| ($control->{attack_lvl} ne "" && $control->{attack_lvl} > $char->{lv})
				|| ($control->{attack_jlvl} ne "" && $control->{attack_jlvl} > $char->{lv_job})
				|| ($control->{attack_hp}  ne "" && $control->{attack_hp} > $char->{hp})
				|| ($control->{attack_sp}  ne "" && $control->{attack_sp} > $char->{sp})
				|| ($control->{attack_auto} == 3 && ($monster->{dmgToYou} || $monster->{missedYou} || $monster->{dmgFromYou}))
				|| ($control->{attack_auto} == 0 && !($monster->{dmgToYou} || $monster->{missedYou}))
			);
		}
		if ($config{'attackCanSnipe'}) {
			if (!checkLineSnipable($myPos, $pos)) {
				push(@noLOSMonsters, $_);
				next;
			}
		} else {
			if (!checkLineWalkable($myPos, $pos)) {
				push(@noLOSMonsters, $_);
				next;
			}
		}
		my $name = lc $monster->{name};
		my $dist = round(distance($myPos, $pos));
		
		# COMMENTED (FIX THIS): attackMaxDistance should never be used as indication of LOS
		#     The objective of attackMaxDistance is to determine the range of normal attack,
		#     and not the range of character's ability to engage monsters
		## Monsters that aren't in attackMaxDistance are not checked up
		##if ($nonLOSNotAllowed && ($config{'attackMaxDistance'} < $dist)) {
		##	next;
		##}
		if (!defined($bestTarget) || ($priority{$name} > $highestPri)) {
			$highestPri = $priority{$name};
			$smallestDist = $dist;
			$bestTarget = $_;
		}
		if ((!defined($bestTarget) || $priority{$name} == $highestPri)
		  && (!defined($smallestDist) || $dist < $smallestDist)) {
			$highestPri = $priority{$name};
			$smallestDist = $dist;
			$bestTarget = $_;
		}
	}
	if (!$nonLOSNotAllowed && !$bestTarget && scalar(@noLOSMonsters) > 0) {
		foreach (@noLOSMonsters) {
			# The most optimal solution is to include the path lenghts' comparison, however it will take
			# more time and CPU resources, so, we use rough solution with priority and distance comparison

			my $monster = $monsters{$_};
			my $pos = calcPosition($monster);
			my $name = lc $monster->{name};
			my $dist = round(distance($myPos, $pos));
			if (!defined($bestTarget) || ($priority{$name} > $highestPri)) {
				$highestPri = $priority{$name};
				$smallestDist = $dist;
				$bestTarget = $_;
			}
			if ((!defined($bestTarget) || $priority{$name} == $highestPri)
			  && (!defined($smallestDist) || $dist < $smallestDist)) {
				$highestPri = $priority{$name};
				$smallestDist = $dist;
				$bestTarget = $_;
			}
		}
	}
	return $bestTarget;
}

##
# boolean isSafe()
#
# Returns 1 if there is a player nearby (except party and homunculus) or 0 if not
sub isSafe {
	foreach (@playersID) {
		if (!$char->{party}{users}{$_}) {
			return 0;
		}
	}
	return 1;
}

##
# boolean isSafeActorQuery(ID)
#
# Returns 1 if we are safe to query actor name by given actor ID.
sub isSafeActorQuery {
	my ($ID) = @_;
	foreach my $list ($playersList, $monstersList, $npcsList, $petsList, $slavesList) {
		my $actor = $list->getByID($ID);
		if ($actor) {
			# Do not AutoVivify here!
			if (defined $actor->{statuses} && %{$actor->{statuses}}) {
				if ($actor->statusActive('EFFECTSTATE_SPECIALHIDING')) {
					return 0;
				}
			}
		}
	}
	return 1;
}

#######################################
#######################################
###CATEGORY: Actor's Actions Text
#######################################
#######################################

##
# String attack_string(Actor source, Actor target, int damage, int delay)
#
# Generates a proper message string for when actor $source attacks actor $target.
sub attack_string {
	my ($source, $target, $damage, $delay) = @_;
	assert(UNIVERSAL::isa($source, 'Actor')) if DEBUG;
	assert(UNIVERSAL::isa($target, 'Actor')) if DEBUG;

	return TF("%s %s %s (Dmg: %s) (Delay: %sms)\n",
		$source->nameString,
		$source->verb(T('attack'), T('attacks')),
		$target->nameString($source),
		$damage, $delay);
}

sub skillCast_string {
	my ($source, $target, $x, $y, $skillName, $delay) = @_;
	assert(UNIVERSAL::isa($source, 'Actor')) if DEBUG;
	assert(UNIVERSAL::isa($target, 'Actor')) if DEBUG;
	
	return TF("%s %s %s on %s (Delay: %sms)\n",
		$source->nameString(),
		$source->verb(T('are casting'), T('is casting')),
		$skillName,
		($x != 0 || $y != 0) ? TF("location (%d, %d)", $x, $y) : $target->nameString($source),
		$delay);
}

sub skillUse_string {
	my ($source, $target, $skillName, $damage, $level, $delay) = @_;
	assert(UNIVERSAL::isa($source, 'Actor')) if DEBUG;
	assert(UNIVERSAL::isa($target, 'Actor')) if DEBUG;

	return sprintf("%s %s %s%s %s %s%s%s\n",
		$source->nameString(),
		$source->verb(T('use'), T('uses')),
		$skillName,
		($level != 65535) ? ' ' . TF("(Lv: %s)", $level) : '',
		T('on'),
		$target->nameString($source),
		($damage != -30000) ? ' ' . TF("(Dmg: %s)", $damage || T('Miss')) : '',
		($delay) ? ' ' . TF("(Delay: %sms)", $delay) : '');
}

sub skillUseLocation_string {
	my ($source, $skillName, $args) = @_;
	assert(UNIVERSAL::isa($source, 'Actor')) if DEBUG;
	
	return sprintf("%s %s %s%s %s (%d, %d)\n",
		$source->nameString(),
		$source->verb(T('use'), T('uses')),
		$skillName,
		($args->{lv} != 65535) ? ' ' . TF("(Lv: %s)", $args->{lv}) : '',
		T('on location'),
		$args->{x},
		$args->{y});
}

# TODO: maybe add other healing skill ID's?
sub skillUseNoDamage_string {
	my ($source, $target, $skillID, $skillName, $amount) = @_;
	assert(UNIVERSAL::isa($source, 'Actor')) if DEBUG;
	assert(UNIVERSAL::isa($target, 'Actor')) if DEBUG;

	return sprintf("%s %s %s %s %s%s\n",
		$source->nameString(),
		$source->verb(T('use'), T('uses')),
		$skillName,
		T('on'),
		$target->nameString($source),
		($skillID == 28) ? ' ' . TF("(Gained: %s hp)", $amount) : ($amount) ? ' ' . TF("(Lv: %s)", $amount) : '');
}

sub status_string {
	my ($source, $statusName, $mode, $seconds) = @_;
	assert(UNIVERSAL::isa($source, 'Actor')) if DEBUG;

	# Translation Comment: "you/actor" "are/is now/again/nolonger" "status" "(duration)"
	TF("%s %s: %s%s\n",
		$source->nameString,
		($mode eq 'now') ? $source->verb(T('are now'), T('is now'))
		: ($mode eq 'again') ? $source->verb(T('are again'), T('is again'))
		: ($mode eq 'no longer') ? $source->verb(T('are no longer'), T('is no longer')) : $mode,
		$statusName,
		$seconds ? ' ' . TF("(Duration: %ss)", $seconds) : ''
	)
}

#######################################
#######################################
###CATEGORY: AI Math
#######################################
#######################################

sub lineIntersection {
	my $r_pos1 = shift;
	my $r_pos2 = shift;
	my $r_pos3 = shift;
	my $r_pos4 = shift;
	my ($x1, $x2, $x3, $x4, $y1, $y2, $y3, $y4, $result, $result1, $result2);
	$x1 = $$r_pos1{'x'};
	$y1 = $$r_pos1{'y'};
	$x2 = $$r_pos2{'x'};
	$y2 = $$r_pos2{'y'};
	$x3 = $$r_pos3{'x'};
	$y3 = $$r_pos3{'y'};
	$x4 = $$r_pos4{'x'};
	$y4 = $$r_pos4{'y'};
	$result1 = ($x4 - $x3)*($y1 - $y3) - ($y4 - $y3)*($x1 - $x3);
	$result2 = ($y4 - $y3)*($x2 - $x1) - ($x4 - $x3)*($y2 - $y1);
	if ($result2 != 0) {
		$result = $result1 / $result2;
	}
	return $result;
}

sub percent_hp {
	my $r_hash = shift;
	if (!$$r_hash{'hp_max'}) {
		return undef;
	} else {
		return ($$r_hash{'hp'} / $$r_hash{'hp_max'} * 100);
	}
}

sub percent_sp {
	my $r_hash = shift;
	if (!$$r_hash{'sp_max'}) {
		return 0;
	} else {
		return ($$r_hash{'sp'} / $$r_hash{'sp_max'} * 100);
	}
}

sub percent_weight {
	my $r_hash = shift;
	if (!$$r_hash{'weight_max'}) {
		return 0;
	} else {
		return ($$r_hash{'weight'} / $$r_hash{'weight_max'} * 100);
	}
}


#######################################
#######################################
###CATEGORY: Misc Functions
#######################################
#######################################

sub avoidGM_near {
	my $players = $playersList->getItems();
	foreach my $player (@{$players}) {
		# skip this person if we dont know the name
		next if (!defined $player->{name});

		# Check whether this "GM" is on the ignore list
		# in order to prevent false matches
		last if (existsInList($config{avoidGM_ignoreList}, $player->{name}));

		# check if this name matches the GM filter
		last unless ($config{avoidGM_namePattern} ? $player->{name} =~ /$config{avoidGM_namePattern}/ : $player->{name} =~ /^([a-z]?ro)?-?(Sub)?-?\[?GM\]?/i);

		my %args = (
			name => $player->{name},
			ID => $player->{ID}
		);
		Plugins::callHook('avoidGM_near', \%args);
		return 1 if ($args{return});

		my $msg;
		if ($config{avoidGM_near} == 1) {
			# Mode 1: teleport & disconnect
			useTeleport(1);
			$msg = TF("GM %s is nearby, teleport & disconnect for %d seconds", $player->{name}, $config{avoidGM_reconnect});
			relog($config{avoidGM_reconnect}, 1);

		} elsif ($config{avoidGM_near} == 2) {
			# Mode 2: disconnect
			$msg = TF("GM %s is nearby, disconnect for %s seconds", $player->{name}, $config{avoidGM_reconnect});
			relog($config{avoidGM_reconnect}, 1);

		} elsif ($config{avoidGM_near} == 3) {
			# Mode 3: teleport
			useTeleport(1);
			$msg = TF("GM %s is nearby, teleporting", $player->{name});

		} elsif ($config{avoidGM_near} >= 4) {
			# Mode 4: respawn
			useTeleport(2);
			$msg = TF("GM %s is nearby, respawning", $player->{name});
		}

		warning "$msg\n";
		chatLog("k", "*** $msg ***\n");

		return 1;
	}
	return 0;
}

##
# avoidList_near()
# Returns: 1 if someone was detected, 0 if no one was detected.
#
# Checks if any of the surrounding players are on the avoid.txt avoid list.
# Disconnects / teleports if a player is detected.
sub avoidList_near {
	return if ($config{avoidList_inLockOnly} && $field->baseName ne $config{lockMap});

	my $players = $playersList->getItems();
	foreach my $player (@{$players}) {
		my $avoidPlayer = $avoid{Players}{lc($player->{name})};
		my $avoidID = $avoid{ID}{$player->{nameID}};
		if (!$net->clientAlive() && ( ($avoidPlayer && $avoidPlayer->{disconnect_on_sight}) || ($avoidID && $avoidID->{disconnect_on_sight}) )) {
			warning TF("%s (%s) is nearby, disconnecting...\n", $player->{name}, $player->{nameID});
			chatLog("k", TF("*** Found %s (%s) nearby and disconnected ***\n", $player->{name}, $player->{nameID}));
			warning TF("Disconnect for %s seconds...\n", $config{avoidList_reconnect});
			relog($config{avoidList_reconnect}, 1);
			return 1;

		} elsif (($avoidPlayer && $avoidPlayer->{teleport_on_sight}) || ($avoidID && $avoidID->{teleport_on_sight})) {
			message TF("Teleporting to avoid player %s (%s)\n", $player->{name}, $player->{nameID}), "teleport";
			chatLog("k", TF("*** Found %s (%s) nearby and teleported ***\n", $player->{name}, $player->{nameID}));
			useTeleport(1);
			return 1;
		}
	}
	return 0;
}

sub avoidList_ID {
	return if (!($config{avoidList}) || ($config{avoidList_inLockOnly} && $field->baseName ne $config{lockMap}));

	my $avoidID = unpack("V", shift);
	if ($avoid{ID}{$avoidID} && $avoid{ID}{$avoidID}{disconnect_on_sight}) {
		warning TF("%s is nearby, disconnecting...\n", $avoidID);
		chatLog("k", TF("*** Found %s nearby and disconnected ***\n", $avoidID));
		warning TF("Disconnect for %s seconds...\n", $config{avoidList_reconnect});
		relog($config{avoidList_reconnect}, 1);
		return 1;
	}
	return 0;
}

my %vcont;

sub compilePortals {
	my $checkOnly = shift;

	my %mapPortals;
	my %mapSpawns;
	my %missingMap;
	my $pathfinding;
	my @solution;
	my $field;

	# Collect portal source and destination coordinates per map
	foreach my $portal (keys %portals_lut) {
		$mapPortals{$portals_lut{$portal}{source}{map}}{$portal}{x} = $portals_lut{$portal}{source}{x};
		$mapPortals{$portals_lut{$portal}{source}{map}}{$portal}{y} = $portals_lut{$portal}{source}{y};
		foreach my $dest (keys %{$portals_lut{$portal}{dest}}) {
			next if $portals_lut{$portal}{dest}{$dest}{map} eq '';
			$mapSpawns{$portals_lut{$portal}{dest}{$dest}{map}}{$dest}{x} = $portals_lut{$portal}{dest}{$dest}{x};
			$mapSpawns{$portals_lut{$portal}{dest}{$dest}{map}}{$dest}{y} = $portals_lut{$portal}{dest}{$dest}{y};
		}
	}

	$pathfinding = new PathFinding if (!$checkOnly);

	# Calculate LOS values from each spawn point per map to other portals on same map
	foreach my $map (sort keys %mapSpawns) {
		($map, undef) = Field::nameToBaseName(undef, $map); # Hack to clean up InstanceID
		message TF("Processing map %s...\n", $map), "system" unless $checkOnly;
		foreach my $spawn (keys %{$mapSpawns{$map}}) {
			foreach my $portal (keys %{$mapPortals{$map}}) {
				next if $spawn eq $portal;
				next if $portals_los{$spawn}{$portal} ne '';
				return 1 if $checkOnly;
				if ((!$field || $field->baseName ne $map) && !$missingMap{$map}) {
					eval {
						$field = new Field(name => $map);
					};
					if ($@) {
						$missingMap{$map} = 1;
					}
				}

				my %start = %{$mapSpawns{$map}{$spawn}};
				my %dest = %{$mapPortals{$map}{$portal}};
				closestWalkableSpot($field, \%start);
				closestWalkableSpot($field, \%dest);

				$pathfinding->reset(
					start => \%start,
					dest  => \%dest,
					field => $field
					);
				my $count = $pathfinding->runcount;
				$portals_los{$spawn}{$portal} = ($count >= 0) ? $count : 0;
				debug "LOS in $map from $start{x},$start{y} to $dest{x},$dest{y}: $portals_los{$spawn}{$portal}\n";
			}
		}
	}
	return 0 if $checkOnly;

	# Write new portalsLOS.txt
	writePortalsLOS(Settings::getTableFilename("portalsLOS.txt"), \%portals_los);
	message TF("Wrote portals Line of Sight table to '%s'\n", Settings::getTableFilename("portalsLOS.txt")), "system";

	# Print warning for missing fields
	if (%missingMap) {
		warning T("----------------------------Error Summary----------------------------\n");
		warning TF("Missing: %s.fld\n", $_) foreach (sort keys %missingMap);
		warning T("Note: LOS information for the above listed map(s) will be inaccurate;\n" .
			"      however it is safe to ignore if those map(s) are not used\n");
		warning "---------------------------------------------------------------------\n";
	}
}

sub compilePortals_check {
	return compilePortals(1);
}

sub portalExists {
	my ($map, $r_pos) = @_;
	foreach (keys %portals_lut) {
		if ($portals_lut{$_}{source}{map} eq $map
		    && $portals_lut{$_}{source}{x} == $r_pos->{x}
		    && $portals_lut{$_}{source}{y} == $r_pos->{y}) {
			return $_;
		}
	}
	return;
}

sub portalExists2 {
	my ($src, $src_pos, $dest, $dest_pos) = @_;
	my $srcx = $src_pos->{x};
	my $srcy = $src_pos->{y};
	my $destx = $dest_pos->{x};
	my $desty = $dest_pos->{y};
	my $destID = "$dest $destx $desty";

	foreach (keys %portals_lut) {
		my $entry = $portals_lut{$_};
		if ($entry->{source}{map} eq $src
		 && $entry->{source}{pos}{x} == $srcx
		 && $entry->{source}{pos}{y} == $srcy
		 && $entry->{dest}{$destID}) {
			return $_;
		}
	}
	return;
}

sub redirectXKoreMessages {
	my ($type, $domain, $level, $globalVerbosity, $message, $user_data) = @_;

	return if ($config{'XKore_silent'} || $type eq "debug" || $level > 0 || $net->getState() != Network::IN_GAME || $XKore_dontRedirect);
	return if ($domain =~ /^(connection|startup|pm|publicchat|guildchat|guildnotice|selfchat|emotion|drop|inventory|deal|storage|input)$/);
	return if ($domain =~ /^(attack|skill|list|info|partychat|npc|route)/);

	$message =~ s/\n*$//s;
	$message =~ s/\n/\\n/g;
	sendMessage($messageSender, "k", $message);
}

sub validate {
	my $user = shift;
	return 1 if ($config{'pmNoValidate'});
	push (@{$vcont{'members'}}, $user) if !$vcont{'mem'}{$user};
	$vcont{'mem'}{$user} = time;
	return 0x00000 if ((@{$vcont{'members'}} >= 0x00004) && (time - $vcont{'mem'}{@{$vcont{'members'}}[0]}) < (0x000f << 0x0002));
	shift(@{$vcont{'members'}}) if (@{$vcont{'members'}} >= 0x000000004);
	delete $vcont{'mem'}{@{$vcont{'members'}}[0]} if (@{$vcont{'members'}} >= 0x0000004);
	if ($vcont{'ftime'}) { $vcont{'cnt'}++; } else { $vcont{'ftime'}=time; }
	return 0x00000 if ($vcont{'cnt'} > 0x000A) && (($vcont{'cnt'}/(time - $vcont{'ftime'})) > 0x0001);
	return 0x1;
}

sub monKilled {
	$monkilltime = time();
	# if someone kills it
	if (($monstarttime == 0) || ($monkilltime < $monstarttime)) {
		$monstarttime = 0;
		$monkilltime = 0;
	}
	$elasped = $monkilltime - $monstarttime;
	$totalelasped = $totalelasped + $elasped;
	if ($totalelasped == 0) {
		$dmgpsec = 0
	} else {
		$dmgpsec = $totaldmg / $totalelasped;
	}
}

# Resolves a player or monster ID into a name
# Obsoleted by Actor module, don't use this!
sub getActorName {
	my $id = shift;

	if (!$id) {
		return T("Nothing");
	} else {
		my $hash = Actor::get($id);
		return $hash->nameString;
	}
}

# Resolves a pair of player/monster IDs into names
sub getActorNames {
	my ($sourceID, $targetID, $verb1, $verb2) = @_;

	my $source = getActorName($sourceID);
	my $verb = $source eq 'You' ? $verb1 : $verb2;
	my $target;

	if ($targetID eq $sourceID) {
		if ($targetID eq $accountID) {
			$target = 'yourself';
		} else {
			$target = 'self';
		}
	} else {
		$target = getActorName($targetID);
	}

	return ($source, $verb, $target);
}

# return ID based on name if party member is online
sub findPartyUserID {
	if ($char->{party} && %{$char->{party}}) {
		my $partyUserName = shift;
		for (my $j = 0; $j < @partyUsersID; $j++) {
	        	next if ($partyUsersID[$j] eq "");
			if ($partyUserName eq $char->{party}{users}{$partyUsersID[$j]}{name}
				&& $char->{party}{users}{$partyUsersID[$j]}{online}) {
				return $partyUsersID[$j];
			}
		}
	}

	return undef;
}

# fill in a hash of NPC information either based on location ("map x y")
sub getNPCInfo {
	my $id = shift;
	my $return_hash = shift;

	undef %{$return_hash};

	my ($map, $x, $y) = split(/ +/, $id, 3);

	$$return_hash{map} = $map;
	$$return_hash{pos}{x} = $x;
	$$return_hash{pos}{y} = $y;

	if (($$return_hash{map} ne "") && ($$return_hash{pos}{x} ne "") && ($$return_hash{pos}{y} ne "")) {
		$$return_hash{ok} = 1;
	} else {
		error TF("Invalid NPC information for autoBuy, autoSell or autoStorage! (%s)\n", $id);
	}
}

sub checkSelfCondition {
	my $prefix = shift;
	return 0 if (!$prefix);
	return 0 if ($config{$prefix . "_disabled"});

	return 0 if $config{$prefix."_whenIdle"} && !AI::isIdle();

	# *_manualAI 0 = auto only
	# *_manualAI 1 = manual only
	# *_manualAI 2 = auto or manual
	if ($config{$prefix . "_manualAI"} == 0 || !(defined $config{$prefix . "_manualAI"})) {
		return 0 unless $AI == AI::AUTO;
	} elsif ($config{$prefix . "_manualAI"} == 1){
		return 0 unless $AI == AI::MANUAL;
	} else {
		return 0 if $AI == AI::OFF;
	}

	if ($config{$prefix . "_hp"}) {
		if ($config{$prefix."_hp"} =~ /^(.*)\%$/) {
			return 0 if (!inRange($char->hp_percent, $1));
		} else {
			return 0 if (!inRange($char->{hp}, $config{$prefix."_hp"}));
		}
	}

	if ($config{$prefix."_sp"}) {
		if ($config{$prefix."_sp"} =~ /^(.*)\%$/) {
			return 0 if (!inRange($char->sp_percent, $1));
		} else {
			return 0 if (!inRange($char->{sp}, $config{$prefix."_sp"}));
		}
	}

	if ($config{$prefix."_weight"}) {
		if ($config{$prefix."_weight"} =~ /^(.*)\%$/) {
			return 0 if $char->{weight_max} && !inRange($char->weight_percent, $1);
		} else {
			return 0 if !inRange($char->{weight}, $config{$prefix."_weight"});
		}
	}

	if ($config{$prefix."_homunculus"} =~ /\S/) {
		return 0 if (!!$config{$prefix."_homunculus"}) ^ ($char->{homunculus} && !$char->{homunculus}{state});
	}

	if ($char->{homunculus}) {
		if ($config{$prefix . "_homunculus_hp"}) {
			if ($config{$prefix."_homunculus_hp"} =~ /^(.*)\%$/) {
				return 0 if (!inRange($char->{homunculus}{hpPercent}, $1));
			} else {
				return 0 if (!inRange($char->{homunculus}{hp}, $config{$prefix."_homunculus_hp"}));
			}
		}

		if ($config{$prefix."_homunculus_sp"}) {
			if ($config{$prefix."_homunculus_sp"} =~ /^(.*)\%$/) {
				return 0 if (!inRange($char->{homunculus}{spPercent}, $1));
			} else {
				return 0 if (!inRange($char->{homunculus}{sp}, $config{$prefix."_homunculus_sp"}));
			}
		}

		if ($config{$prefix."_homunculus_dead"}) {
			return 0 unless ($char->{homunculus}{state} & 4); # 4 = dead
		}
		
		if ($config{$prefix."_homunculus_resting"}) {
			return 0 unless ($char->{homunculus}{state} & 2); # 2 = rest
		}
	}

	if ($config{$prefix."_mercenary"} =~ /\S/) {
		return 0 if (!!$config{$prefix."_mercenary"}) ^ (!!$char->{mercenary});
	}

	if ($char->{mercenary}) {
		if ($config{$prefix . "_mercenary_hp"}) {
			if ($config{$prefix."_mercenary_hp"} =~ /^(.*)\%$/) {
				return 0 if (!inRange($char->{mercenary}{hpPercent}, $1));
			} else {
				return 0 if (!inRange($char->{mercenary}{hp}, $config{$prefix."_mercenary_hp"}));
			}
		}

		if ($config{$prefix."_mercenary_sp"}) {
			if ($config{$prefix."_mercenary_sp"} =~ /^(.*)\%$/) {
				return 0 if (!inRange($char->{mercenary}{spPercent}, $1));
			} else {
				return 0 if (!inRange($char->{mercenary}{sp}, $config{$prefix."_mercenary_sp"}));
			}
		}

		if ($config{$prefix . "_mercenary_whenStatusActive"}) {
			return 0 unless $char->{mercenary}->statusActive($config{$prefix . "_mercenary_whenStatusActive"});
		}
		if ($config{$prefix . "_mercenary_whenStatusInactive"}) {
			return 0 if $char->{mercenary}->statusActive($config{$prefix . "_mercenary_whenStatusInactive"});
		}
	}

	# check skill use SP if this is a 'use skill' condition
	if ($prefix =~ /skill|attackComboSlot/i) {
		my $skill = Skill->new(auto => $config{$prefix});
		return 0 unless ($char->getSkillLevel($skill)
						|| $config{$prefix."_equip_leftAccessory"}
						|| $config{$prefix."_equip_rightAccessory"}
						|| $config{$prefix."_equip_leftHand"}
						|| $config{$prefix."_equip_rightHand"}
						|| $config{$prefix."_equip_robe"}
						);
		return 0 unless ($char->{sp} >= $skill->getSP($config{$prefix . "_lvl"} || $char->getSkillLevel($skill)));
	}
	
	if (defined $config{$prefix . "_skill"}) {
		foreach my $input (split / *, */, $config{$prefix."_skill"}) {
			my ($skillName, $reqLevel) = $input =~ /(.*?)(?:\s+([><]=? *\d+))?$/;
			$reqLevel = '>0' if $reqLevel eq '';
			my $skill = Skill->new(auto => $skillName);
			my $skillLevel = $char->getSkillLevel($skill);
 			return 0 if !inRange($skillLevel, $reqLevel);
		}
	}

	if (defined $config{$prefix . "_aggressives"}) {
		return 0 unless (inRange(scalar ai_getAggressives(), $config{$prefix . "_aggressives"}));
	}

	if (defined $config{$prefix . "_partyAggressives"}) {
		return 0 unless (inRange(scalar ai_getAggressives(undef, 1), $config{$prefix . "_partyAggressives"}));
	}

	if ($config{$prefix . "_stopWhenHit"} > 0) { return 0 if (scalar ai_getMonstersAttacking($accountID)); }

	if ($config{$prefix . "_whenFollowing"} && $config{follow}) {
		return 0 if (!checkFollowMode());
	}

	if ($config{$prefix . "_whenStatusActive"}) {
		return 0 unless $char->statusActive($config{$prefix . "_whenStatusActive"}); 
	}
	if ($config{$prefix . "_whenStatusInactive"}) {
		return 0 if $char->statusActive($config{$prefix . "_whenStatusInactive"});
	}
	

	if ($config{$prefix . "_onAction"}) { return 0 unless (existsInList($config{$prefix . "_onAction"}, AI::action())); }
	if ($config{$prefix . "_notOnAction"}) { return 0 if (existsInList($config{$prefix . "_notOnAction"}, AI::action())); }
	if ($config{$prefix . "_spirit"}) {return 0 unless (inRange(defined $char->{spirits} ? $char->{spirits} : 0, $config{$prefix . "_spirit"})); }
	if ($config{$prefix . "_amuletType"}) {return 0 unless $config{$prefix . "_amuletType"} eq $char->{amuletType}; }

	if ($config{$prefix . "_timeout"}) { return 0 unless timeOut($ai_v{$prefix . "_time"}, $config{$prefix . "_timeout"}) }
	if ($config{$prefix . "_inLockOnly"} > 0) { return 0 unless ($field->baseName eq $config{lockMap}); }
	if ($config{$prefix . "_notWhileSitting"} > 0) { return 0 if ($char->{sitting}); }
	if ($config{$prefix . "_notInTown"} > 0) { return 0 if ($field->isCity); }
    if (defined $config{$prefix . "_monstersCount"}) {
		my $nowMonsters = $monstersList->size();
			if ($nowMonsters > 0 && $config{$prefix . "_notMonsters"}) {
				my $monsters = $monstersList->getItems();
				foreach my $monster (@{$monsters}) {
					$nowMonsters-- if (existsInList($config{$prefix . "_notMonsters"}, $monster->{name}));
                }
            }
		return 0 unless (inRange($nowMonsters, $config{$prefix . "_monstersCount"}));
	}
	if ($config{$prefix . "_monsters"} && !($prefix =~ /skillSlot/i) && !($prefix =~ /ComboSlot/i)) {
		my $exists;
		foreach (ai_getAggressives()) {
			if (existsInList($config{$prefix . "_monsters"}, $monsters{$_}->name)) {
				$exists = 1;
				last;
			}
		}
		return 0 unless $exists;
	}

	if ($config{$prefix . "_defendMonsters"}) {
		my $exists;
		foreach (ai_getMonstersAttacking($accountID)) {
			if (existsInList($config{$prefix . "_defendMonsters"}, $monsters{$_}->name)) {
				$exists = 1;
				last;
			}
		}
		return 0 unless $exists;
	}

	if ($config{$prefix . "_notMonsters"} && !($prefix =~ /skillSlot/i) && !($prefix =~ /ComboSlot/i)) {
		my $exists;
		foreach (ai_getAggressives()) {
			if (existsInList($config{$prefix . "_notMonsters"}, $monsters{$_}->name)) {
				return 0;
			}
		}
	}

	if ($config{$prefix."_inInventory"}) {
		return 0 if (!$char->inventory->isReady());
		foreach my $input (split / *, */, $config{$prefix."_inInventory"}) {
			my ($itemName, $count) = $input =~ /(.*?)(?:\s+([><]=? *\d+))?$/;
			$count = '>0' if $count eq '';
			my $item = $char->inventory->getByName($itemName);
 			return 0 if !inRange(!$item ? 0 : $item->{amount}, $count);
		}
	}

	if ($config{$prefix."_inCart"}) {
		return 0 if (!$char->cart->isReady());
		foreach my $input (split / *, */, $config{$prefix."_inCart"}) {
			my ($item,$count) = $input =~ /(.*?)(?:\s+([><]=? *\d+))?$/;
			$count = '>0' if $count eq '';
			my $item = $char->cart->getByName($item);
			return 0 if !inRange(!$item ? 0 : $item->{amount}, $count);
		}
	}

	if ($config{$prefix."_whenGround"}) {
		return 0 unless whenGroundStatus(calcPosition($char), $config{$prefix."_whenGround"});
	}

	if ($config{$prefix."_whenNotGround"}) {
		return 0 if whenGroundStatus(calcPosition($char), $config{$prefix."_whenNotGround"});
	}

	if ($config{$prefix."_whenPermitSkill"}) {
		return 0 unless $char->{permitSkill} &&
			$char->{permitSkill}->getIDN == Skill->new(auto => $config{$prefix."_whenPermitSkill"})->getIDN;
	}

	if ($config{$prefix."_whenNotPermitSkill"}) {
		return 0 if $char->{permitSkill} &&
			$char->{permitSkill}->getIDN == Skill->new(auto => $config{$prefix."_whenNotPermitSkill"})->getIDN;
	}

	if ($config{$prefix."_whenFlag"}) {
		return 0 unless $flags{$config{$prefix."_whenFlag"}};
	}
	if ($config{$prefix."_whenNotFlag"}) {
		return 0 unless !$flags{$config{$prefix."_whenNotFlag"}};
	}

	if ($config{$prefix."_onlyWhenSafe"}) {
		return 0 if !isSafe();
	}

	if ($config{$prefix."_inMap"}) {
		return 0 unless (existsInList($config{$prefix . "_inMap"}, $field->baseName));
	}

	if ($config{$prefix."_notInMap"}) {
		return 0 if (existsInList($config{$prefix . "_notInMap"}, $field->baseName));
	}

	if ($config{$prefix."_whenEquipped"}) {
		my $item = Actor::Item::get($config{$prefix."_whenEquipped"});
		return 0 unless $item && $item->{equipped};
	}

	if ($config{$prefix."_whenNotEquipped"}) {
		my $item = Actor::Item::get($config{$prefix."_whenNotEquipped"});
		return 0 if $item && $item->{equipped};
	}

	if ($config{$prefix."_zeny"}) {
		return 0 if (!inRange($char->{zeny}, $config{$prefix."_zeny"}));
	}

	# not working yet
	if ($config{$prefix."_whenWater"}) {
		my $pos = calcPosition($char);
		return 0 if ($field->getBlock($pos->{x}, $pos->{y}) != Field::WALKABLE_WATER);
	}
	
	if (defined $config{$prefix.'_devotees'}) {
		return 0 unless inRange(scalar keys %{$devotionList->{$accountID}{targetIDs}}, $config{$prefix.'_devotees'});
	}

	my %hookArgs;
	$hookArgs{prefix} = $prefix;
	$hookArgs{return} = 1;
	Plugins::callHook("checkSelfCondition", \%hookArgs);
	return 0 if (!$hookArgs{return});

	return 1;
}

sub checkPlayerCondition {
	my ($prefix, $id) = @_;
	return 0 if (!$id);
	
	my $player = Actor::get($id);
	return 0 unless (
		   UNIVERSAL::isa($player, 'Actor::You')
		|| UNIVERSAL::isa($player, 'Actor::Player')
		|| UNIVERSAL::isa($player, 'Actor::Slave')
	);
	# my $player = $playersList->getByID($id) || $slavesList->getByID($id);

	if ($config{$prefix . "_timeout"}) { return 0 unless timeOut($ai_v{$prefix . "_time"}{$id}, $config{$prefix . "_timeout"}) }
	if ($config{$prefix . "_whenStatusActive"}) {
		return 0 unless $player->statusActive($config{$prefix . "_whenStatusActive"});
	}
	if ($config{$prefix . "_whenStatusInactive"}) {
		return 0 if $player->statusActive($config{$prefix . "_whenStatusInactive"});
	}
	if ($config{$prefix . "_notWhileSitting"} > 0) { return 0 if ($player->{sitting}); }

	# TODO: Optimize this
	if ($config{$prefix . "_hp"}) {
		# Target is Actor::You
		if ($char->{ID} eq $id) {
			if ($config{$prefix."_hp"} =~ /^(.*)\%$/) {
				return 0 if (!inRange($char->hp_percent, $1));
			} else {
				return 0 if (!inRange($char->{hp}, $config{$prefix."_hp"}));
			}
		# Target is Actor::Player in our Party
		} elsif ($char->{party} && $char->{party}{users}{$id}) {
			# Fix Heal when Target HP is not set yet.
			# return 0 if (!defined($player->{hp}) || $player->{hp} == 0);
			return 0 if ($char->{party}{users}{$id}{hp} == 0);
			if ($config{$prefix."_hp"} =~ /^(.*)\%$/) {
				# return 0 if (!inRange(percent_hp($player), $1));
				return 0 if (!inRange(percent_hp($char->{party}{users}{$id}), $1));
			} else {
				# return 0 if (!inRange($player->{hp}, $config{$prefix . "_hp"}));
				return 0 if (!inRange($char->{party}{users}{$id}{hp}, $config{$prefix . "_hp"}));
			}
		# Target is Actor::Slave 'Homunculus' type
		} elsif ($char->{homunculus} && $char->{homunculus}{ID} eq $id) {
			if ($config{$prefix."_hp"} =~ /^(.*)\%$/) {
				return 0 if (!inRange(percent_hp($char->{homunculus}), $1));
			} else {
				return 0 if (!inRange($char->{homunculus}{hp}, $config{$prefix . "_hp"}));
			}
		# Target is Actor::Slave 'Mercenary' type
		} elsif ($char->{mercenary} && $char->{mercenary}{ID} eq $id) {
			if ($config{$prefix."_hp"} =~ /^(.*)\%$/) {
				return 0 if (!inRange(percent_hp($char->{mercenary}), $1));
			} else {
				return 0 if (!inRange($char->{mercenary}{hp}, $config{$prefix . "_hp"}));
			}
		}
	}

	if ($config{$prefix."_deltaHp"}){
		return 0 unless inRange($player->{deltaHp}, $config{$prefix."_deltaHp"});
	}

	# check player job class
	if ($config{$prefix . "_isJob"}) { return 0 unless (existsInList($config{$prefix . "_isJob"}, $jobs_lut{$player->{jobID}})); }
	if ($config{$prefix . "_isNotJob"}) { return 0 if (existsInList($config{$prefix . "_isNotJob"}, $jobs_lut{$player->{jobID}})); }

	if ($config{$prefix . "_aggressives"}) {
		return 0 unless (inRange(scalar ai_getPlayerAggressives($id), $config{$prefix . "_aggressives"}));
	}

	if ($config{$prefix . "_defendMonsters"}) {
		my $exists;
		foreach (ai_getMonstersAttacking($id)) {
			if (existsInList($config{$prefix . "_defendMonsters"}, $monsters{$_}{name})) {
				$exists = 1;
				last;
			}
		}
		return 0 unless $exists;
	}

	if ($config{$prefix . "_monsters"}) {
		my $exists;
		foreach (ai_getPlayerAggressives($id)) {
			if (existsInList($config{$prefix . "_monsters"}, $monsters{$_}{name})) {
				$exists = 1;
				last;
			}
		}
		return 0 unless $exists;
	}

	if ($config{$prefix."_whenGround"}) {
		return 0 unless whenGroundStatus(calcPosition($player), $config{$prefix."_whenGround"});
	}
	if ($config{$prefix."_whenNotGround"}) {
		return 0 if whenGroundStatus(calcPosition($player), $config{$prefix."_whenNotGround"});
	}
	if ($config{$prefix."_dead"}) {
		return 0 if !$player->{dead};
	} else {
		return 0 if $player->{dead};
	}

	# Note: This will always fail for Actor::Slave
	if ($config{$prefix."_whenWeaponEquipped"}) {
		return 0 unless $player->{weapon};
	}

	# Note: This will always fail for Actor::Slave
	if ($config{$prefix."_whenShieldEquipped"}) {
		return 0 unless $player->{shield};
	}

	# Note: This will always fail for Actor::Slave
	if ($config{$prefix."_isGuild"}) {
		return 0 unless ($player->{guild} && existsInList($config{$prefix . "_isGuild"}, $player->{guild}{name}));
	}

	# Note: This will always be true for Actor::Slave
	#       This will always be true for character that is not in any guild
	if ($config{$prefix."_isNotGuild"}) {
		return 0 if ($player->{guild} && existsInList($config{$prefix . "_isNotGuild"}, $player->{guild}{name}));
	}
	
	if ($config{$prefix."_dist"}) {
		return 0 unless inRange(distance(calcPosition($char), calcPosition($player)), $config{$prefix."_dist"});
	}
	
	if ($config{$prefix."_isNotMyDevotee"}) {
		return 0 if (defined $devotionList->{$accountID}->{targetIDs}->{$id});
	}

	my %args = (
		player => $player,
		prefix => $prefix,
		return => 1
	);

	Plugins::callHook('checkPlayerCondition', \%args);

	return $args{return};
}

sub checkMonsterCondition {
	my ($prefix, $monster) = @_;

	if ($config{$prefix . "_hp"}) {
		return 0 if (!$monster->{hp});
		if ($config{$prefix . "_hp"} =~ /^(.*)\%$/) {
			return 0 unless (inRange(($monster->{hp} * 100 / $monster->{hp_max}), $1)); 
		} else {
			return 0 unless (inRange($monster->{hp}, $config{$prefix . "_hp"})); 
		}
	}
	
	if ($config{$prefix . "_timeout"}) { return 0 unless timeOut($ai_v{$prefix . "_time"}{$monster->{ID}}, $config{$prefix . "_timeout"}) }

	if (my $misses = $config{$prefix . "_misses"}) {
		return 0 unless inRange($monster->{atkMiss}, $misses);
	}

	if (my $misses = $config{$prefix . "_totalMisses"}) {
		return 0 unless inRange($monster->{missedFromYou}, $misses);
	}

	if ($config{$prefix . "_whenStatusActive"}) {
		return 0 unless $monster->statusActive($config{$prefix . "_whenStatusActive"});
	}
	if ($config{$prefix . "_whenStatusInactive"}) {
		return 0 if $monster->statusActive($config{$prefix . "_whenStatusInactive"});
	}

	if ($config{$prefix."_whenGround"}) {
		return 0 unless whenGroundStatus(calcPosition($monster), $config{$prefix."_whenGround"});
	}
	if ($config{$prefix."_whenNotGround"}) {
		return 0 if whenGroundStatus(calcPosition($monster), $config{$prefix."_whenNotGround"});
	}

	if ($config{$prefix."_dist"}) {
		return 0 unless inRange(distance(calcPosition($char), calcPosition($monster)), $config{$prefix."_dist"});
	}

	if ($config{$prefix."_deltaHp"}){
		return 0 unless inRange($monster->{deltaHp}, $config{$prefix."_deltaHp"});
	}

	# This is only supposed to make sense for players,
	# but it has to be here for attackSkillSlot PVP to work
	if ($config{$prefix."_whenWeaponEquipped"}) {
		return 0 unless $monster->{weapon};
	}
	if ($config{$prefix."_whenShieldEquipped"}) {
		return 0 unless $monster->{shield};
	}

	my %args = (
		monster => $monster,
		prefix => $prefix,
		return => 1
	);

	Plugins::callHook('checkMonsterCondition', \%args);
	return $args{return};
}

##
# makeShop()
#
# Returns an array of items to sell. The array can be no larger than the
# maximum number of items that the character can vend. Each item is a hash
# reference containing the keys "index", "amount" and "price".
#
# If there is a problem with opening a shop, an error message will be printed
# and nothing will be returned.
sub makeShop {
	if ($shopstarted) {
		error T("A shop has already been opened.\n");
		return;
	}

	return unless $char;

	if (!$char->{skills}{MC_VENDING}{lv}) {
		error T("You don't have the Vending skill.\n");
		return;
	}

	if (!$char->cartActive) {
		error T("You need this with a cart in order to create a shop!\n");
		return;
	}

	if (!$shop{title_line}) {
		error T("Your shop does not have a title.\n");
		return;
	}

	my @items = ();
	my $max_items = $char->{skills}{MC_VENDING}{lv} + 2;

	# Iterate through items to be sold
	shuffleArray(\@{$shop{items}}) if ($config{'shop_random'} eq "2");
	my %used_items;
	for my $sale (@{$shop{items}}) {
		my $cart_item;
		for my $item (@{$char->cart->getItems}) {
			next unless $item->{name} eq $sale->{name};
			next if $used_items{$item->{binID}};
			$cart_item = $used_items{$item->{binID}} = $item;
			last;
		}
		next unless ($cart_item);

		# Found item to vend
		my $amount = $cart_item->{amount};

		my %item;
		$item{name} = $cart_item->{name};
		$item{index} = $cart_item->{ID};
			if ($sale->{priceMax}) {
				$item{price} = int(rand($sale->{priceMax} - $sale->{price})) + $sale->{price};
			} else {
				$item{price} = $sale->{price};
			}
		$item{amount} =
			$sale->{amount} && $sale->{amount} < $amount ?
			$sale->{amount} : $amount;
		push(@items, \%item);

		# We can't vend anymore items
		last if @items >= $max_items;
	}

	if (!@items) {
		error T("There are no items to sell.\n");
		return;
	}
	shuffleArray(\@items) if ($config{'shop_random'} eq "1");
	return @items;
}

sub openShop {
	my @items = makeShop();
	my @shopnames;
	return unless @items;
	@shopnames = split(/;;/, $shop{title_line});
	$shop{title} = $shopnames[int rand($#shopnames + 1)];
	$shop{title} = ($config{shopTitleOversize}) ? $shop{title} : substr($shop{title},0,36);
	$messageSender->sendOpenShop($shop{title}, \@items);
	message T("Trying to set up shop...\n"), "vending";
	$shopstarted = 1;
}

sub closeShop {
	if (!$shopstarted) {
		error T("A shop has not been opened.\n");
		return;
	}

	$messageSender->sendCloseShop();

	$shopstarted = 0;
	$articles = 0;
	$timeout{'ai_shop'}{'time'} = time;
	message T("Shop closed.\n");
}

##
# inLockMap()
#
# Returns 1 (true) if character is located in its lockmap.
# Returns 0 (false) if character is not located in lockmap.
sub inLockMap {
	if ($field->baseName eq $config{'lockMap'}) {
		return 1;
	} else {
		return 0;
	}
}

sub parseReload {
	my ($args) = @_;
	eval {
		my $progressHandler = sub {
			my ($filename) = @_;
			message TF("Loading %s...\n", $filename);
		};
		if ($args eq 'all') {
			Settings::loadAll($progressHandler);
		} else {
			Settings::loadByRegexp(qr/$args/, $progressHandler);
		}
		Log::initLogFiles();
		message T("All files were loaded\n"), "reload";
	};
	if (my $e = caught('UTF8MalformedException')) {
		error TF(
			"The file %s must be valid UTF-8 encoded, which it is \n" .
			"currently not. To solve this prolem, please use Notepad\n" .
			"to save that file as valid UTF-8.",
			$e->textfile);
	} elsif ($@) {
		die $@;
	}
}

sub MODINIT {
	OpenKoreMod::initMisc() if (defined(&OpenKoreMod::initMisc));
}

# There are 2 types of clients that receive deletion timestamp 'deleteDate'
# 0: As when char can be deleted
# 1: As remaining time
#    -> kRO 2013 clients
#    -> idRO since 2016-04-06
sub setCharDeleteDate {
	my ($slot, $deleteDate) = @_;

	return if (!$deleteDate);

	if (!defined $chars[$slot]) {
		error TF("Invalid char in specified slot %d\n", $slot);
		return;
	}

	if ($masterServer->{charDeleteDateType} == 1) { # New clients receive deleteTime as 'time remaining'
		$deleteDate = int(time) + $deleteDate;
	}

	$chars[$slot]{deleteDate} = getFormattedDate($deleteDate);
	$chars[$slot]{deleteDateTimestamp} = $deleteDate;
}

return 1;<|MERGE_RESOLUTION|>--- conflicted
+++ resolved
@@ -1809,11 +1809,7 @@
 		$char->inventory->remove($item);
 	}
 	$itemChange{$item->{name}} -= $amount;
-<<<<<<< HEAD
-	Plugins::callHook('inventory_item_removed', {index => $item->{binID}, amount => $amount, remaining => $item->{amount}});
-=======
-	Plugins::callHook('inventory_item_removed', {item => $item, index => $invIndex, amount => $amount, remaining => ($item->{amount} <= 0 ? 0 : $item->{amount})});
->>>>>>> d143b711
+	Plugins::callHook('inventory_item_removed', {item => $item, index => $binID, amount => $amount, remaining => ($item->{amount} <= 0 ? 0 : $item->{amount})});
 }
 
 ##
@@ -1832,11 +1828,7 @@
 		$char->storage->remove($item);
 	}
 	$itemChange{$item->{name}} -= $amount;
-<<<<<<< HEAD
-	Plugins::callHook('storage_item_removed', {index => $item->{binID}, amount => $amount, remaining => $item->{amount}});
-=======
-	Plugins::callHook('storage_item_removed', {item => $item, index => $invIndex, amount => $amount, remaining => ($item->{amount} <= 0 ? 0 : $item->{amount})});
->>>>>>> d143b711
+	Plugins::callHook('storage_item_removed', {item => $item, index => $binID, amount => $amount, remaining => ($item->{amount} <= 0 ? 0 : $item->{amount})});
 }
 
 ##
@@ -1855,11 +1847,7 @@
 		$char->cart->remove($item);
 	}
 	$itemChange{$item->{name}} -= $amount;
-<<<<<<< HEAD
-	Plugins::callHook('cart_item_removed', {index => $item->{binID}, amount => $amount, remaining => $item->{amount}});
-=======
-	Plugins::callHook('cart_item_removed', {item => $item, index => $invIndex, amount => $amount, remaining => ($item->{amount} <= 0 ? 0 : $item->{amount})});
->>>>>>> d143b711
+	Plugins::callHook('cart_item_removed', {item => $item, index => $binID, amount => $amount, remaining => ($item->{amount} <= 0 ? 0 : $item->{amount})});
 }
 
 # Resolve the name of a card
