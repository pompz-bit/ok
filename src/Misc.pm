--- conflicted
+++ resolved
@@ -1809,7 +1809,7 @@
 		$char->inventory->remove($item);
 	}
 	$itemChange{$item->{name}} -= $amount;
-	Plugins::callHook('inventory_item_removed', {index => $item->{invIndex}, amount => $amount, remaining => $item->{amount}});
+	Plugins::callHook('inventory_item_removed', {index => $item->{binID}, amount => $amount, remaining => $item->{amount}});
 }
 
 ##
@@ -1828,7 +1828,7 @@
 		$char->storage->remove($item);
 	}
 	$itemChange{$item->{name}} -= $amount;
-	Plugins::callHook('storage_item_removed', {index => $item->{invIndex}, amount => $amount, remaining => $item->{amount}});
+	Plugins::callHook('storage_item_removed', {index => $item->{binID}, amount => $amount, remaining => $item->{amount}});
 }
 
 ##
@@ -1847,7 +1847,7 @@
 		$char->cart->remove($item);
 	}
 	$itemChange{$item->{name}} -= $amount;
-	Plugins::callHook('cart_item_removed', {index => $item->{invIndex}, amount => $amount, remaining => $item->{amount}});
+	Plugins::callHook('cart_item_removed', {index => $item->{binID}, amount => $amount, remaining => $item->{amount}});
 }
 
 # Resolve the name of a card
@@ -4502,22 +4502,6 @@
 	OpenKoreMod::initMisc() if (defined(&OpenKoreMod::initMisc));
 }
 
-<<<<<<< HEAD
-sub buyingstoreitemdelete {
-	my ($binID, $amount) = @_;
-
-	my $item = $char->inventory->get($binID);
-	if (!$char->{arrow} || ($item && $char->{arrow} != $item->{ID})) {
-		message TF("Inventory Item Removed: %s (%d) x %d\n", $item->{name}, $binID, $amount), "inventory";
-	}
-	$item->{amount} -= $amount;
-	$char->inventory->remove($item) if ($item->{amount} <= 0);
-	$itemChange{$item->{name}} -= $amount;
-}
-
-
-=======
->>>>>>> 7ab79610
 # There are 2 types of clients that receive deletion timestamp 'deleteDate'
 # 0: As when char can be deleted
 # 1: As remaining time
