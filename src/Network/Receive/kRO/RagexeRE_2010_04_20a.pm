--- conflicted
+++ resolved
@@ -84,13 +84,7 @@
 	my $item = $char->inventory->getByID($args->{ID});
 	my $zeny = $args->{amount} * $args->{zeny};
 	if ($item) {
-<<<<<<< HEAD
-	#	buyingstoreitemdelete($item->{binID}, $args->{amount});
 		inventoryItemRemoved($item->{binID}, $args->{amount});
-	#	Plugins::callHook('buying_store_item_delete', {index => $item->{binID}});
-=======
-		inventoryItemRemoved($item->{invIndex}, $args->{amount});
->>>>>>> 7ab79610
 	}
 	message TF("You have sold %s. Amount: %s. Total zeny: %sz\n", $item, $args->{amount}, $zeny);# msgstring 1747
 
