--- conflicted
+++ resolved
@@ -900,7 +900,7 @@
 			$card->{name}, $item->{name}), "success";
 
 		# Remove one of the card
-		inventoryItemRemoved($card->{invIndex}, 1);
+		inventoryItemRemoved($card->{binID}, 1);
 
 		# Rename the slotted item now
 		# FIXME: this is unoptimized
@@ -1091,16 +1091,12 @@
 
 	return unless $args->{ID} > 0;
 
-<<<<<<< HEAD
 	my $item = $char->inventory->getByID($args->{ID});
-=======
-	my $item = $char->inventory->getByServerIndex($args->{index});
 	$args->{item} = $item;
 	$currentDeal{you_items}++;
->>>>>>> 7ab79610
 	$currentDeal{you}{$item->{nameID}}{amount} += $currentDeal{lastItemAmount};
-	message TF("You added Item to Deal: %s x %s\n", $item->{name}, $currentDeal{lastItemAmount}), "deal";
-	inventoryItemRemoved($item->{invIndex}, $currentDeal{lastItemAmount});
+  	message TF("You added Item to Deal: %s x %s\n", $item->{name}, $currentDeal{lastItemAmount}), "deal";
+	inventoryItemRemoved($item->{binID}, $currentDeal{lastItemAmount});
 }
 
 sub equip_item {
@@ -3914,16 +3910,8 @@
 	return unless changeToInGameState();
 	my $item = $char->inventory->getByID($args->{ID});
 	if ($item) {
-<<<<<<< HEAD
-		$item->{amount} -= $args->{amount};
 		message TF("You used Item: %s (%d) x %s\n", $item->{name}, $item->{binID}, $args->{amount}), "useItem";
-		if ($item->{amount} <= 0) {
-			$char->inventory->remove($item);
-		}
-=======
-		message TF("You used Item: %s (%d) x %s\n", $item->{name}, $item->{invIndex}, $args->{amount}), "useItem";
-		inventoryItemRemoved($item->{invIndex}, $args->{amount});
->>>>>>> 7ab79610
+		inventoryItemRemoved($item->{binID}, $args->{amount});
 	}
 }
 
