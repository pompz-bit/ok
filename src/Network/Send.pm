#########################################################################
#  OpenKore - Message sending
#  This module contains functions for sending messages to the RO server.
#
#  This software is open source, licensed under the GNU General Public
#  License, version 2.
#  Basically, this means that you're allowed to modify and distribute
#  this software. However, if you distribute modified versions, you MUST
#  also distribute the source code.
#  See http://www.gnu.org/licenses/gpl.html for the full license.
#
#  $Revision$
#  $Id$
#
#########################################################################
##
# MODULE DESCRIPTION: Sending messages to RO server
#
# This class contains convenience methods for sending messages to the RO
# server.
#
# Please also read <a href="http://wiki.openkore.com/index.php/Network_subsystem">the
# network subsystem overview.</a>
package Network::Send;

use strict;
use Network::PacketParser; # import
use base qw(Network::PacketParser);
use utf8;
use Carp::Assert;
use Digest::MD5;
use Math::BigInt;

use Globals qw(%config $encryptVal $bytesSent $conState %packetDescriptions $enc_val1 $enc_val2 $char $masterServer $syncSync $accountID %timeout %talk %masterServers $skillExchangeItem $refineUI $net $rodexList $rodexWrite);
use I18N qw(bytesToString stringToBytes);
use Utils qw(existsInList getHex getTickCount getCoordString makeCoordsDir);
use Misc;
use Log qw(debug);

sub new {
	my ( $class ) = @_;
	my $self = $class->SUPER::new( @_ );

	my $cryptKeys = $masterServers{ $config{master} }->{sendCryptKeys};
	if ( $cryptKeys && $cryptKeys =~ /^(0x[0-9A-F]{8})\s*,\s*(0x[0-9A-F]{8})\s*,\s*(0x[0-9A-F]{8})$/ ) {
		$self->cryptKeys( hex $1, hex $2, hex $3 );
	}

	return $self;
}

sub import {
	# This code is for backward compatibility reasons, so that you can still
	# write:
	#  sendFoo(\$remote_socket, args);

	my ($package) = caller;
	# This is necessary for some weird reason.
	return if ($package =~ /^Network::Send/);

	package Network::Send::Compatibility;
	require Exporter;
	our @ISA = qw(Exporter);
	require Network::Send::ServerType0;
	no strict 'refs';

	our @EXPORT_OK;
	@EXPORT_OK = ();

	my $class = shift;
	if (@_) {
		@EXPORT_OK = @_;
	} else {
		@EXPORT_OK = grep {/^send/} keys(%{Network::Send::ServerType0::});
	}

	foreach my $symbol (@EXPORT_OK) {
		*{$symbol} = sub {
			my $remote_socket = shift;
			my $func = $Globals::messageSender->can($symbol);
			if (!$func) {
				die "No such function: $symbol";
			} else {
				return $func->($Globals::messageSender, @_);
			}
		};
	}
	Network::Send::Compatibility->export_to_level(1, undef, @EXPORT_OK);
}

### CATEGORY: Class methods

### CATEGORY: Methods

##
# void $messageSender->encryptMessageID(r_message)
sub encryptMessageID {
	my ($self, $r_message) = @_;
	my $messageID = unpack("v", $$r_message);
	
	if ($self->{encryption}->{crypt_key_3}) {
		if (sprintf("%04X",$messageID) eq $self->{packet_lut}{map_login}) {
			$self->{encryption}->{crypt_key} = $self->{encryption}->{crypt_key_1};
		} elsif ($self->{net}->getState() != Network::IN_GAME) {
			# Turn off keys
			$self->{encryption}->{crypt_key} = 0; return;
		}
			
		# Checking if Encryption is Activated
		if ($self->{encryption}->{crypt_key} > 0) {
			# Saving Last Informations for Debug Log
			my $oldMID = $messageID;
			my $oldKey = ($self->{encryption}->{crypt_key} >> 16) & 0x7FFF;
			
			# Calculating the Encryption Key
			$self->{encryption}->{crypt_key} = ($self->{encryption}->{crypt_key} * $self->{encryption}->{crypt_key_3} + $self->{encryption}->{crypt_key_2}) & 0xFFFFFFFF;
		
			# Xoring the Message ID
			$messageID = ($messageID ^ (($self->{encryption}->{crypt_key} >> 16) & 0x7FFF)) & 0xFFFF;
			$$r_message = pack("v", $messageID) . substr($$r_message, 2);

			# Debug Log	
			debug (sprintf("Encrypted MID : [%04X]->[%04X] / KEY : [0x%04X]->[0x%04X]\n", $oldMID, $messageID, $oldKey, ($self->{encryption}->{crypt_key} >> 16) & 0x7FFF), "sendPacket", 0) if $config{debugPacket_sent};
		}
	} else {
		use bytes;
		if ($self->{net}->getState() != Network::IN_GAME) {
			$enc_val1 = 0;
			$enc_val2 = 0;
			return;
		}

		my $messageID = unpack("v", $$r_message);
		if ($enc_val1 != 0 && $enc_val2 != 0) {
			# Prepare encryption
			$enc_val1 = ((0x000343FD * $enc_val1) + $enc_val2)& 0xFFFFFFFF;
			debug (sprintf("enc_val1 = %x", $enc_val1) . "\n", "sendPacket", 2);
			# Encrypt message ID
			$messageID = ($messageID ^ (($enc_val1 >> 16) & 0x7FFF)) & 0xFFFF;
			$$r_message = pack("v", $messageID) . substr($$r_message, 2);
		}
	}
}

sub cryptKeys {
	my $self = shift;
	$self->{encryption} = {
		'crypt_key_1' => Math::BigInt->new(shift),
		'crypt_key_2' => Math::BigInt->new(shift),
		'crypt_key_3' => Math::BigInt->new(shift),
	};
}

##
# void $messageSender->injectMessage(String message)
#
# Send text message to the connected client's party chat.
sub injectMessage {
	my ($self, $message) = @_;
	my $name = stringToBytes("|");
	my $msg .= $name . stringToBytes(" : $message") . chr(0);

	# Packet Prefix Encryption Support
	#$self->encryptMessageID(\$msg);

	$msg = pack("C*", 0x09, 0x01) . pack("v*", length($name) + length($message) + 12) . pack("C*",0,0,0,0) . $msg;
	$self->{net}->clientSend($msg);
}

##
# void $messageSender->injectAdminMessage(String message)
#
# Send text message to the connected client's system chat.
sub injectAdminMessage {
	my ($self, $message) = @_;
	$message = stringToBytes($message);
	$message = pack("C*",0x9A, 0x00) . pack("v*", length($message)+5) . $message .chr(0);

	# Packet Prefix Encryption Support
	#$self->encryptMessageID(\$message);
	$self->{net}->clientSend($message);
}

##
# String pinEncode(int seed, int pin)
# pin: the PIN code
# key: the encryption seed/key
#
# Another version of the PIN Encode Function, used to hide the real PIN code, using seed/key.
sub pinEncode {
	# randomizePin function/algorithm by Kurama, ever_boy_, kLabMouse and Iniro. cleanups by Revok
	my ($seed, $pin) = @_;

	$seed = Math::BigInt->new($seed);
	my $mulfactor = 0x3498;
	my $addfactor = 0x881234;
	my @keypad_keys_order = ('0'..'9');

	# calculate keys order (they are randomized based on seed value)
	if (@keypad_keys_order >= 1) {
		my $k = 2;
		for (my $pos = 1; $pos < @keypad_keys_order; $pos++) {
			$seed = $addfactor + $seed * $mulfactor & 0xFFFFFFFF; # calculate next seed value
			my $replace_pos = $seed % $k;
			if ($pos != $replace_pos) {
				my $old_value = $keypad_keys_order[$pos];
				$keypad_keys_order[$pos] = $keypad_keys_order[$replace_pos];
				$keypad_keys_order[$replace_pos] = $old_value;
			}
			$k++;
		}
	}
	# associate keys values with their position using a hash
	my %keypad;
	for (my $pos = 0; $pos < @keypad_keys_order; $pos++) { $keypad{@keypad_keys_order[$pos]} = $pos; }
	my $pin_reply = '';
	my @pin_numbers = split('',$pin);
	foreach (@pin_numbers) { $pin_reply .= $keypad{$_}; }
	return $pin_reply;
}

##
# void $messageSender->sendToServer(Bytes msg)
#
# Send a raw data to the server.
sub sendToServer {
	my ($self, $msg) = @_;
	my $net = $self->{net};

	shouldnt(length($msg), 0);
	return unless ($net->serverAlive);

	my $messageID = uc(unpack("H2", substr($msg, 1, 1))) . uc(unpack("H2", substr($msg, 0, 1)));

	my $hookName = "packet_send/$messageID";
	if (Plugins::hasHook($hookName)) {
		my %args = (
			switch => $messageID,
			data => $msg
		);
		Plugins::callHook($hookName, \%args);
		return if ($args{return});
	}

	# Packet Prefix Encryption Support
	$self->encryptMessageID(\$msg);

	$net->serverSend($msg);
	$bytesSent += length($msg);
	
	if ($config{debugPacket_sent} && !existsInList($config{debugPacket_exclude}, $messageID) && $config{debugPacket_include_dumpMethod} < 3) {
		my $label = $packetDescriptions{Send}{$messageID} ?
			"[$packetDescriptions{Send}{$messageID}]" : '';
		if ($config{debugPacket_sent} == 1) {
			debug(sprintf("Sent packet    : %-4s    [%2d bytes]  %s\n", $messageID, length($msg), $label), "sendPacket", 0);
		} else {
			Misc::visualDump($msg, ">> Sent packet: $messageID  $label");
		}
	}
	
	if ($config{'debugPacket_include_dumpMethod'} && !existsInList($config{debugPacket_exclude}, $messageID) && existsInList($config{'debugPacket_include'}, $messageID)) {
		my $label = $packetDescriptions{Send}{$messageID} ?
			"[$packetDescriptions{Send}{$messageID}]" : '';
		if ($config{debugPacket_include_dumpMethod} == 3 && existsInList($config{'debugPacket_include'}, $messageID)) {
			#Security concern: Dump only when you included the header in config
			Misc::dumpData($msg, 1, 1);
		} elsif ($config{debugPacket_include_dumpMethod} == 4) {
			open my $dump, '>>', 'DUMP_LINE.txt';
			print $dump unpack('H*', $msg) . "\n";
		} elsif ($config{debugPacket_include_dumpMethod} == 5 && existsInList($config{'debugPacket_include'}, $messageID)) {
			#Security concern: Dump only when you included the header in config
			open my $dump, '>>', 'DUMP_HEAD.txt';
			print $dump sprintf("%-4s %2d %s%s\n", $messageID, length($msg), 'Send', $label);
		}
	}
}

##
# void $messageSender->sendRaw(String raw)
# raw: space-delimited list of hex byte values
#
# Send a raw data to the server.
sub sendRaw {
	my ($self, $raw) = @_;
	my $msg;
	my @raw = split / /, $raw;
	foreach (@raw) {
		$msg .= pack("C", hex($_));
	}
	$self->sendToServer($msg);
	debug "Sent Raw Packet: @raw\n", "sendPacket", 2;
}

# parse/reconstruct callbacks and send* subs left for compatibility

sub parse_master_login {
	my ($self, $args) = @_;
	
	if (exists $args->{password_md5_hex}) {
		$args->{password_md5} = pack 'H*', $args->{password_md5_hex};
	}

	if (exists $args->{password_rijndael}) {
		my $key = pack('C24', (6, 169, 33, 64, 54, 184, 161, 91, 81, 46, 3, 213, 52, 18, 0, 6, 61, 175, 186, 66, 157, 158, 180, 48));
		my $chain = pack('C24', (61, 175, 186, 66, 157, 158, 180, 48, 180, 34, 218, 128, 44, 159, 172, 65, 1, 2, 4, 8, 16, 32, 128));
		my $in = pack('a24', $args->{password_rijndael});
		my $rijndael = Utils::Rijndael->new;
		$rijndael->MakeKey($key, $chain, 24, 24);
		$args->{password} = unpack("Z24", $rijndael->Decrypt($in, undef, 24, 0));
	}
}

sub reconstruct_master_login {
	my ($self, $args) = @_;
	
	$args->{ip} = '192.168.0.2' unless exists $args->{ip}; # gibberish
	$args->{mac} = '111111111111' unless exists $args->{mac}; # gibberish
	$args->{mac_hyphen_separated} = join '-', $args->{mac} =~ /(..)/g;
	$args->{isGravityID} = 0 unless exists $args->{isGravityID};
	
	if (exists $args->{password}) {
		for (Digest::MD5->new) {
			$_->add($args->{password});
			$args->{password_md5} = $_->clone->digest;
			$args->{password_md5_hex} = $_->hexdigest;
		}

		my $key = pack('C24', (6, 169, 33, 64, 54, 184, 161, 91, 81, 46, 3, 213, 52, 18, 0, 6, 61, 175, 186, 66, 157, 158, 180, 48));
		my $chain = pack('C24', (61, 175, 186, 66, 157, 158, 180, 48, 180, 34, 218, 128, 44, 159, 172, 65, 1, 2, 4, 8, 16, 32, 128));
		my $in = pack('a24', $args->{password});
		my $rijndael = Utils::Rijndael->new;
		$rijndael->MakeKey($key, $chain, 24, 24);
		$args->{password_rijndael} = $rijndael->Encrypt($in, undef, 24, 0);
	}
}

sub sendMasterLogin {
	my ($self, $username, $password, $master_version, $version) = @_;
	my $msg;

	if (
		$masterServer->{masterLogin_packet} eq ''
		# TODO a way to select any packet, handled globally, something like "packet_<handler> <switch>"?
		or $self->{packet_list}{$masterServer->{masterLogin_packet}}
		&& $self->{packet_list}{$masterServer->{masterLogin_packet}}[0] eq 'master_login'
		&& ($self->{packet_lut}{master_login} = $masterServer->{masterLogin_packet})
	) {
		$self->sendClientMD5Hash() unless $masterServer->{clientHash} eq ''; # this is a hack, just for testing purposes, it should be moved to the login algo later on
		
		$msg = $self->reconstruct({
			switch => 'master_login',
			version => $version || $self->version,
			master_version => $master_version,
			username => $username,
			password => $password,
		});
	} else {
		$msg = pack("v1 V", hex($masterServer->{masterLogin_packet}) || 0x64, $version || $self->version) .
			pack("a24", $username) .
			pack("a24", $password) .
			pack("C*", $master_version);
	}

	$self->sendToServer($msg);
	debug "Sent sendMasterLogin\n", "sendPacket", 2;
}

sub secureLoginHash {
	my ($self, $password, $salt, $type) = @_;
	my $md5 = Digest::MD5->new;
	
	$password = stringToBytes($password);
	if ($type % 2) {
		$salt = $salt . $password;
	} else {
		$salt = $password . $salt;
	}
	$md5->add($salt);
	
	$md5->digest
}

sub sendMasterSecureLogin {
	my ($self, $username, $password, $salt, $version, $master_version, $type, $account) = @_;

	$self->{packet_lut}{master_login} ||= $type < 3 ? '01DD' : '01FA';
	
	$self->sendToServer($self->reconstruct({
		switch => 'master_login',
		version => $version || $self->version,
		master_version => $master_version,
		username => $username,
		password_salted_md5 => $self->secureLoginHash($password, $salt, $type),
		clientInfo => $account > 0 ? $account - 1 : 0,
	}));
}

sub reconstruct_game_login {
	my ($self, $args) = @_;
	$args->{userLevel} = 0 unless exists $args->{userLevel};
	($args->{iAccountSID}) = $masterServer->{ip} =~ /\d+\.\d+\.\d+\.(\d+)/ unless exists $args->{iAccountSID};
}

# TODO: $masterServer->{gameLogin_packet}?
sub sendGameLogin {
	my ($self, $accountID, $sessionID, $sessionID2, $sex) = @_;
	$self->sendToServer($self->reconstruct({
		switch => 'game_login',
		accountID => $accountID,
		sessionID => $sessionID,
		sessionID2 => $sessionID2,
		accountSex => $sex,
	}));
	debug "Sent sendGameLogin\n", "sendPacket", 2;
}

sub sendCharLogin {
	my ($self, $char) = @_;
	$self->sendToServer($self->reconstruct({switch => 'char_login', slot => $char}));
	debug "Sent sendCharLogin\n", "sendPacket", 2;
}

sub sendMapLogin {
	my ($self, $accountID, $charID, $sessionID, $sex) = @_;
	my $msg;
	$sex = 0 if ($sex > 1 || $sex < 0); # Sex can only be 0 (female) or 1 (male)
	
	if ($self->{serverType} == 0 || $self->{serverType} == 21 || $self->{serverType} == 22) {
		$msg = $self->reconstruct({
			switch => 'map_login',
			accountID => $accountID,
			charID => $charID,
			sessionID => $sessionID,
			tick => getTickCount,
			sex => $sex,
		});

	} else { #oRO and pRO
		my $key;

		$key = pack("C*", 0xFA, 0x12, 0, 0x50, 0x83);
		$msg = pack("C*", 0x72, 0, 0, 0, 0) .
			$accountID .
			$key .
			$charID .
			pack("C*", 0xFF, 0xFF) .
			$sessionID .
			pack("V", getTickCount()) .
			pack("C", $sex);
	}

	$self->sendToServer($msg);
	debug "Sent sendMapLogin\n", "sendPacket", 2;
}

sub sendMapLoaded {
	my $self = shift;
	$syncSync = pack("V", getTickCount());
	debug "Sending Map Loaded\n", "sendPacket";
	$self->sendToServer($self->reconstruct({switch => 'map_loaded'}));
	Plugins::callHook('packet/sendMapLoaded');
}

sub reconstruct_sync {
	my ($self, $args) = @_;
	$args->{time} = getTickCount;
}

sub sendSync {
	my ($self, $initialSync) = @_;
	# XKore mode 1 lets the client take care of syncing.
	return if ($self->{net}->version == 1);

	$self->sendToServer($self->reconstruct({switch => 'sync'}));
	debug "Sent Sync\n", "sendPacket", 2;
}

sub parse_character_move {
	my ($self, $args) = @_;
	makeCoordsDir($args, $args->{coords});
}

sub reconstruct_character_move {
	my ($self, $args) = @_;
	$args->{coords} = getCoordString(@{$args}{qw(x y)}, $masterServer->{serverType} == 0);
}

sub sendMove {
	my ($self, $x, $y) = @_;
	$self->sendToServer($self->reconstruct({switch => 'character_move', x => $x, y => $y}));
	debug "Sent move to: $x, $y\n", "sendPacket", 2;
}

sub sendAction { # flag: 0 attack (once), 7 attack (continuous), 2 sit, 3 stand
	my ($self, $monID, $flag) = @_;

	my %args;
	$args{monID} = $monID;
	$args{flag} = $flag;
	# eventually we'll trow this hooking out so...
	Plugins::callHook('packet_pre/sendAttack', \%args) if $flag == ACTION_ATTACK || $flag == ACTION_ATTACK_REPEAT;
	Plugins::callHook('packet_pre/sendSit', \%args) if $flag == ACTION_SIT || $flag == ACTION_STAND;
	if ($args{return}) {
		$self->sendToServer($args{msg});
		return;
	}

	$self->sendToServer($self->reconstruct({switch => 'actor_action', targetID => $monID, type => $flag}));
	debug "Sent Action: " .$flag. " on: " .getHex($monID)."\n", "sendPacket", 2;
}

sub parse_public_chat {
	my ($self, $args) = @_;
	$self->parseChat($args);
}

sub reconstruct_public_chat {
	my ($self, $args) = @_;
	$self->reconstructChat($args);
}

sub sendChat {
	my ($self, $message) = @_;
	$self->sendToServer($self->reconstruct({switch => 'public_chat', message => $message}));
}

sub sendGetPlayerInfo {
	my ($self, $ID) = @_;
	$self->sendToServer($self->reconstruct({switch => 'actor_info_request', ID => $ID}));
	debug "Sent get player info: ID - ".getHex($ID)."\n", "sendPacket", 2;
}

sub sendGetCharacterName {
	my ($self, $ID) = @_;
	$self->sendToServer($self->reconstruct({switch => 'actor_name_request', ID => $ID}));
	debug "Sent get character name: ID - ".getHex($ID)."\n", "sendPacket", 2;
}

sub sendTalk {
	my ($self, $ID) = @_;
	delete $talk{msg};
	delete $talk{image};
	$self->sendToServer($self->reconstruct({switch => 'npc_talk', ID => $ID, type => 1}));
	debug "Sent talk: ".getHex($ID)."\n", "sendPacket", 2;
}

sub sendTalkCancel {
	my ($self, $ID) = @_;
	undef %talk;
	$self->sendToServer($self->reconstruct({switch => 'npc_talk_cancel', ID => $ID}));
	debug "Sent talk cancel: ".getHex($ID)."\n", "sendPacket", 2;
}

sub sendTalkContinue {
	my ($self, $ID) = @_;
	$self->sendToServer($self->reconstruct({switch => 'npc_talk_continue', ID => $ID}));
	debug "Sent talk continue: ".getHex($ID)."\n", "sendPacket", 2;
}

sub sendTalkResponse {
	my ($self, $ID, $response) = @_;
	delete $talk{msg};
	delete $talk{image};
	$self->sendToServer($self->reconstruct({switch => 'npc_talk_response', ID => $ID, response => $response}));
	debug "Sent talk respond: ".getHex($ID).", $response\n", "sendPacket", 2;
}

sub sendTalkNumber {
	my ($self, $ID, $number) = @_;
	delete $talk{msg};
	delete $talk{image};
	$self->sendToServer($self->reconstruct({switch => 'npc_talk_number', ID => $ID, value => $number}));
	debug "Sent talk number: ".getHex($ID).", $number\n", "sendPacket", 2;
}

sub sendTalkText {
	my ($self, $ID, $input) = @_;
	delete $talk{msg};
	delete $talk{image};
	$input = stringToBytes($input);
	$self->sendToServer($self->reconstruct({
		switch => 'npc_talk_text',
		len => length($input)+length($ID)+5,
		ID => $ID,
		text => $input
	}));
	debug "Sent talk text: ".getHex($ID).", $input\n", "sendPacket", 2;
}

sub parse_private_message {
	my ($self, $args) = @_;
	$args->{privMsg} = bytesToString($args->{privMsg});
	Misc::stripLanguageCode(\$args->{privMsg});
	$args->{privMsgUser} = bytesToString($args->{privMsgUser});
}

sub reconstruct_private_message {
	my ($self, $args) = @_;
	$args->{privMsg} = '|00' . $args->{privMsg} if $masterServer->{chatLangCode};
	$args->{privMsg} = stringToBytes($args->{privMsg});
	$args->{privMsgUser} = stringToBytes($args->{privMsgUser});
}

sub sendPrivateMsg
{
	my ($self, $user, $message) = @_;
	Misc::validate($user)?$self->sendToServer($self->reconstruct({ switch => 'private_message', privMsg => $message, privMsgUser => $user, })):return;
}

sub sendLook {
	my ($self, $body, $head) = @_;
	$self->sendToServer($self->reconstruct({switch => 'actor_look_at', body => $body, head => $head}));
	debug "Sent look: $body $head\n", "sendPacket", 2;
	@{$char->{look}}{qw(body head)} = ($body, $head);
}

sub sendTake {
	my ($self, $itemID) = @_;
	$self->sendToServer($self->reconstruct({switch => 'item_take', ID => $itemID}));
	debug "Sent take\n", "sendPacket", 2;
}

sub sendDrop {
	my ($self, $ID, $amount) = @_;
	$self->sendToServer($self->reconstruct({switch => 'item_drop', ID => $ID, amount => $amount}));
	debug sprintf("Sent drop: %s x $amount\n", unpack('v', $ID)), "sendPacket", 2;
}

sub sendItemUse {
	my ($self, $ID, $targetID) = @_;
	$self->sendToServer($self->reconstruct({switch => 'item_use', ID => $ID, targetID => $targetID}));
	debug sprintf("Item Use: %s\n", unpack('v', $ID)), "sendPacket", 2;
}

# for old plugin compatibility, use sendRestart instead!
sub sendRespawn { $_[0]->sendRestart(0) }

# for old plugin compatibility, use sendRestart instead!
sub sendQuitToCharSelect { $_[0]->sendRestart(1) }

# 0x00b2,3,restart,2
# type: 0=respawn ; 1=return to char select
sub sendRestart {
	my ($self, $type) = @_;
	$self->sendToServer($self->reconstruct({switch => 'restart', type => $type}));
	debug "Sent Restart: " . ($type ? 'Quit To Char Selection' : 'Respawn') . "\n", "sendPacket", 2;
}

sub sendStorageAdd {
	my ($self, $ID, $amount) = @_;
	$self->sendToServer($self->reconstruct({switch => 'storage_item_add', ID => $ID, amount => $amount}));
	debug sprintf("Sent Storage Add: %s x $amount\n", unpack('v', $ID)), "sendPacket", 2;
}

sub sendStorageGet {
	my ($self, $ID, $amount) = @_;
	$self->sendToServer($self->reconstruct({switch => 'storage_item_remove', ID => $ID, amount => $amount}));
	debug sprintf("Sent Storage Get: %s x $amount\n", unpack('v', $ID)), "sendPacket", 2;
}

sub sendStoragePassword {
	my $self = shift;
	# 16 byte packed hex data
	my $pass = shift;
	# 2 = set password ?
	# 3 = give password ?
	my $type = shift;
	my $msg;
	my $mid = hex($self->{packet_lut}{storage_password});
	if ($type == 3) {
		$msg = pack("v v", $mid, $type).$pass.pack("H*", "EC62E539BB6BBC811A60C06FACCB7EC8");
	} elsif ($type == 2) {
		$msg = pack("v v", $mid, $type).pack("H*", "EC62E539BB6BBC811A60C06FACCB7EC8").$pass;
	} else {
		ArgumentException->throw("The 'type' argument has invalid value ($type).");
	}
	$self->sendToServer($msg);
}

sub parse_party_chat {
	my ($self, $args) = @_;
	$self->parseChat($args);
}

sub reconstruct_party_chat {
	my ($self, $args) = @_;
	$self->reconstructChat($args);
}

sub sendPartyChat {
	my ($self, $message) = @_;
	$self->sendToServer($self->reconstruct({switch => 'party_chat', message => $message}));
}


sub parse_buy_bulk_vender {
	my ($self, $args) = @_;
	@{$args->{items}} = map {{ amount => unpack('v', $_), itemIndex => unpack('x2 v', $_) }} unpack '(a4)*', $args->{itemInfo};
}

sub reconstruct_buy_bulk_vender {
	my ($self, $args) = @_;
	# ITEM index. There were any other indexes expected to be in item buying packet?
	$args->{itemInfo} = pack '(a4)*', map { pack 'v2', @{$_}{qw(amount itemIndex)} } @{$args->{items}};
}

# not "buy", it sells items!
sub sendBuyBulkVender {
	my ($self, $venderID, $r_array, $venderCID) = @_;
	$self->sendToServer($self->reconstruct({
		switch => 'buy_bulk_vender',
		venderID => $venderID,
		venderCID => $venderCID,
		items => $r_array,
	}));
	debug "Sent bulk buy vender: ".(join ', ', map {"$_->{itemIndex} x $_->{amount}"} @$r_array)."\n", "sendPacket";
}

sub parse_buy_bulk_buyer {
	my ($self, $args) = @_;
	@{$args->{items}} = map {{ amount => unpack('v', $_), itemIndex => unpack('x2 v', $_) }} unpack '(a4)*', $args->{itemInfo};
}

sub reconstruct_buy_bulk_buyer {
	my ($self, $args) = @_;
	# ITEM index. There were any other indexes expected to be in item buying packet?
	$args->{itemInfo} = pack '(a4)*', map { pack 'v2', @{$_}{qw(amount itemIndex)} } @{$args->{items}};
}

sub sendBuyBulkBuyer {
	#FIXME not working yet
	#field index still wrong and remain unknown
	my ($self, $buyerID, $r_array, $buyingStoreID) = @_;
	my $msg = pack('v2', 0x0819, 12+6*@{$r_array});
	$msg .= pack ('a4 a4', $buyerID, $buyingStoreID);
	for (my $i = 0; $i < @{$r_array}; $i++) {
		debug 'Send Buying Buyer Request: '.$r_array->[$i]{itemIndex}.' '.$r_array->[$i]{itemID}.' '.$r_array->[$i]{amount}."\n", "sendPacket", 2;
		$msg .= pack('v3', $r_array->[$i]{itemIndex}, $r_array->[$i]{itemID}, $r_array->[$i]{amount});
	}
	$self->sendToServer($msg);
}

sub sendEnteringBuyer {
	my ($self, $ID) = @_;
	$self->sendToServer($self->reconstruct({switch => 'buy_bulk_request', ID => $ID}));
	debug "Sent Entering Buyer: ID - ".getHex($ID)."\n", "sendPacket", 2;
}

sub sendSkillUse {
	my ($self, $ID, $lv, $targetID) = @_;
### need to check Hook###
	my %args;
	Plugins::callHook('packet_pre/sendSkillUse', \%args);
	if ($args{return}) {
		$self->sendToServer($args{msg});
		return;
	}
##########################
	$self->sendToServer($self->reconstruct({switch => 'skill_use', lv => $lv, skillID => $ID, targetID => $targetID}));
	debug "Skill Use: $ID\n", "sendPacket", 2;
}

sub sendSkillUseLoc {
	my ($self, $ID, $lv, $x, $y) = @_;
	$self->sendToServer($self->reconstruct({switch => 'skill_use_location', lv => $lv, skillID => $ID, x => $x, y => $y}));
	debug "Skill Use on Location: $ID, ($x, $y)\n", "sendPacket", 2;
}

sub sendGuildMasterMemberCheck {
	my ($self, $ID) = @_;
	$self->sendToServer($self->reconstruct({switch => 'guild_check'}));
	debug "Sent Guild Master/Member Check.\n", "sendPacket";
}

sub sendGuildRequestInfo {
	my ($self, $page) = @_; # page 0-4
	$self->sendToServer($self->reconstruct({
		switch => 'guild_info_request',
		type => $page,
	}));
	debug "Sent Guild Request Page : ".$page."\n", "sendPacket";
}

sub parse_guild_chat {
	my ($self, $args) = @_;
	$self->parseChat($args);
}

sub reconstruct_guild_chat {
	my ($self, $args) = @_;
	$self->reconstructChat($args);
}

sub sendGuildChat {
	my ($self, $message) = @_;
	$self->sendToServer($self->reconstruct({switch => 'guild_chat', message => $message}));
}

sub sendQuit {
	my $self = shift;
	$self->sendToServer($self->reconstruct({switch => 'quit_request', type => 0}));
	debug "Sent Quit\n", "sendPacket", 2;
}

sub sendCloseShop {
	my $self = shift;
	$self->sendToServer($self->reconstruct({switch => 'shop_close'}));
	debug "Shop Closed\n", "sendPacket", 2;
}

# 0x7DA
sub sendPartyLeader {
	my $self = shift;
	my $ID = shift;
	my $msg = pack("C*", 0xDA, 0x07).$ID;
	$self->sendToServer($msg);
	debug "Sent Change Party Leader ".getHex($ID)."\n", "sendPacket", 2;
}

# 0x802
sub sendPartyBookingRegister {
	my ($self, $level, $MapID, @jobList) = @_;

	$self->sendToServer($self->reconstruct({switch => 'booking_register', level => $level, MapID => $MapID,
						job0 => @jobList[0], job1 => @jobList[1], job2 => @jobList[2],
						job3 => @jobList[3], job4 => @jobList[4], job5 => @jobList[5]}));

	debug "Sent Booking Register\n", "sendPacket", 2;
}

# 0x804
sub sendPartyBookingReqSearch {
	my ($self, $level, $MapID, $job, $LastIndex, $ResultCount) = @_;

	$job = "65535" if ($job == 0); # job null = 65535
	$ResultCount = "10" if ($ResultCount == 0); # ResultCount defaut = 10

	$self->sendToServer($self->reconstruct({switch => 'booking_search', level => $level, MapID => $MapID, job => $job, LastIndex => $LastIndex, ResultCount => $ResultCount}));
	debug "Sent Booking Search\n", "sendPacket", 2;
}

# 0x806
sub sendPartyBookingDelete {
	my $self = shift;
	$self->sendToServer($self->reconstruct({switch => 'booking_delete'}));
	debug "Booking Deleted\n", "sendPacket", 2;
}

# 0x808
sub sendPartyBookingUpdate {
	my ($self, @jobList) = @_;

	$self->sendToServer($self->reconstruct({switch => 'booking_update', job0 => @jobList[0],
						job1 => @jobList[1], job2 => @jobList[2], job3 => @jobList[3],
						job4 => @jobList[4], job5 => @jobList[5]}));

	debug "Sent Booking Update\n", "sendPacket", 2;
}

# 0x0827,6
sub sendCharDelete2 {
	my ($self, $charID) = @_;

	$self->sendToServer($self->reconstruct({switch => 'char_delete2', charID => $charID}));
	debug "Sent sendCharDelete2\n", "sendPacket", 2;
}

##
# switch: 0x0829,12: '0829' => ['char_delete2_accept', 'a4 a6', [qw(charID code)]], # 12     -> kRO
# switch: 0x098F,-1: '098f' => ['char_delete2_accept', 'v a4 a*', [qw(length charID code)]], -> idRO, iRO Renewal
sub sendCharDelete2Accept {
	my ($self, $charID, $code) = @_;

	$self->sendToServer($self->reconstruct({switch => 'char_delete2_accept', charID => $charID, code => $code}));
}

sub reconstruct_char_delete2_accept {
	my ($self, $args) = @_;
	debug "Sent sendCharDelete2Accept. CharID: $args->{charID}, Code: $args->{code}\n", "sendPacket", 2;
}

# 0x082B,6
sub sendCharDelete2Cancel {
	my ($self, $charID) = @_;

	$self->sendToServer($self->reconstruct({switch => 'char_delete2_cancel', charID => $charID}));
	debug "Sent sendCharDelete2Cancel\n", "sendPacket", 2;
}

sub reconstruct_client_hash {
	my ($self, $args) = @_;
	
	if (defined $args->{code}) {
		# FIXME there's packet switch in that code. How to handle it correctly?
		my $code = $args->{code};
		$code =~ s/^02 04 //;
		
		$args->{hash} = pack 'C*', map hex, split / /, $code;
		
	} elsif ($args->{type}) {
		if ($args->{type} == 1) {
			$args->{hash} = pack('C*', 0x7B, 0x8A, 0xA8, 0x90, 0x2F, 0xD8, 0xE8, 0x30, 0xF8, 0xA5, 0x25, 0x7A, 0x0D, 0x3B, 0xCE, 0x52);
		} elsif ($args->{type} == 2) {
			$args->{hash} = pack('C*', 0x27, 0x6A, 0x2C, 0xCE, 0xAF, 0x88, 0x01, 0x87, 0xCB, 0xB1, 0xFC, 0xD5, 0x90, 0xC4, 0xED, 0xD2);
		} elsif ($args->{type} == 3) {
			$args->{hash} = pack('C*', 0x42, 0x00, 0xB0, 0xCA, 0x10, 0x49, 0x3D, 0x89, 0x49, 0x42, 0x82, 0x57, 0xB1, 0x68, 0x5B, 0x85);
		} elsif ($args->{type} == 4) {
			$args->{hash} = pack('C*', 0x22, 0x37, 0xD7, 0xFC, 0x8E, 0x9B, 0x05, 0x79, 0x60, 0xAE, 0x02, 0x33, 0x6D, 0x0D, 0x82, 0xC6);
		} elsif ($args->{type} == 5) {
			$args->{hash} = pack('C*', 0xc7, 0x0A, 0x94, 0xC2, 0x7A, 0xCC, 0x38, 0x9A, 0x47, 0xF5, 0x54, 0x39, 0x7C, 0xA4, 0xD0, 0x39);
		}
	}
}

# TODO: clientHash and secureLogin_requestCode is almost the same, merge
sub sendClientMD5Hash {
	my ($self) = @_;
	$self->sendToServer($self->reconstruct({
		switch => 'client_hash',
		hash => pack('H32', $masterServer->{clientHash}), # ex 82d12c914f5ad48fd96fcf7ef4cc492d (kRO sakray != kRO main)
	}));
}

sub parse_actor_move {
	my ($self, $args) = @_;
	makeCoordsDir($args, $args->{coords});
}

sub reconstruct_actor_move {
	my ($self, $args) = @_;
	$args->{coords} = getCoordString(@{$args}{qw(x y)}, !($masterServer->{serverType} > 0));
}

# should be called sendSlaveMove...
sub sendHomunculusMove {
	my ($self, $ID, $x, $y) = @_;
	$self->sendToServer($self->reconstruct({switch => 'actor_move', ID => $ID, x => $x, y => $y}));
	debug sprintf("Sent %s move to: %d, %d\n", Actor::get($ID), $x, $y), "sendPacket", 2;
}

sub sendFriendListReply {
	my ($self, $accountID, $charID, $flag) = @_;
	$self->sendToServer($self->reconstruct({
		switch => 'friend_response',
		friendAccountID => $accountID,
		friendCharID => $charID,
		type => $flag,
	}));
	debug "Sent Reject friend request\n", "sendPacket";
}

sub sendFriendRequest {
	my ($self, $name) = @_;
	my $binName = stringToBytes($name);
	$binName = substr($binName, 0, 24) if (length($binName) > 24);
	$binName = $binName . chr(0) x (24 - length($binName));
	$self->sendToServer($self->reconstruct({
		switch => 'friend_request',
		username => $binName,

	}));
	debug "Sent Request to be a friend: $name\n", "sendPacket";
}

sub sendHomunculusCommand {
	my ($self, $command, $type) = @_; # $type is ignored, $command can be 0:get stats, 1:feed or 2:fire
	$self->sendToServer($self->reconstruct({
		switch => 'homunculus_command',
		commandType => $type,
		commandID => $command,
	}));
	debug "Sent Homunculus Command $command", "sendPacket", 2;
}

sub sendPartyJoinRequestByName 
{
	my ($self, $name) = @_;
	
	$self->sendToServer($self->reconstruct({
		switch => 'party_join_request_by_name',
		partyName => stringToBytes ($name),
	}));	
	
	debug "Sent Request Join Party (by name): $name\n", "sendPacket", 2;
}

sub sendSkillSelect {
	my ($self, $skillID, $why) = @_;
	$self->sendToServer($self->reconstruct({
		switch => 'skill_select',
		skillID => $skillID,
		why => $why,
	}));
	debug sprintf("Sent Skill Select (skillID: %d, why: %d)", $skillID, $why), 'sendPacket', 2;
}

sub sendReplySyncRequestEx 
{
	my ($self, $SyncID) = @_;
	# Packing New Message and Dispatching
	my $pid = sprintf("%04X", $SyncID);
	$self->sendToServer(pack("C C", hex(substr($pid, 2, 2)), hex(substr($pid, 0, 2))));
	# Debug Log
	# print "Dispatching Sync Ex Reply : 0x" . $pid . "\n";		
	# Debug Log
	debug "Sent Reply Sync Request Ex\n", "sendPacket", 2;
}

sub sendLoginPinCode {
	my ($self, $seed, $type) = @_;

	my $pin = pinEncode($seed, $config{loginPinCode});
	my $msg;
	if ($type == 0) {
		$msg = $self->reconstruct({
			switch => 'send_pin_password',
			accountID => $accountID,
			pin => $pin,
		});
	} elsif ($type == 1) {
		$msg = $self->reconstruct({
			switch => 'new_pin_password',
			accountID => $accountID,
			pin => $pin,
		});
	}
	$self->sendToServer($msg);
	$timeout{charlogin}{time} = time;
	debug "Sent loginPinCode\n", "sendPacket", 2;
}

sub sendCloseBuyShop {
	my $self = shift;
	$self->sendToServer($self->reconstruct({switch => 'buy_bulk_closeShop'}));
	debug "Buying Shop Closed\n", "sendPacket", 2;
}

sub sendRequestCashItemsList {
	my $self = shift;
	$self->sendToServer($self->reconstruct({switch => 'request_cashitems'}));
	debug "Requesting cashItemsList\n", "sendPacket", 2;
}

sub sendCashShopOpen {
	my $self = shift;
	$self->sendToServer($self->reconstruct({switch => 'cash_shop_open'}));
	debug "Requesting sendCashShopOpen\n", "sendPacket", 2;
}

sub sendCashBuy {
	my $self = shift;
	my ($item_id, $item_amount, $tab_code) = @_;
	#"len count item_id item_amount tab_code"
	$self->sendToServer($self->reconstruct({
				switch => 'cash_shop_buy_items',
				len => 16, # always 16 for current implementation
				count => 1, # current _kore_ implementation only allow us to buy 1 item at time
				item_id => $item_id,
				item_amount => $item_amount,
				tab_code => $tab_code
			}
		)
	);
	debug "Requesting sendCashShopOpen\n", "sendPacket", 2;
}

sub sendShowEquipPlayer {
	my ($self, $ID) = @_;
	$self->sendToServer($self->reconstruct({
				switch => 'view_player_equip_request',
				ID => $ID
			}
		)
	);
	debug "Sent Show Equip Player.\n", "sendPacket", 2;
}

sub sendShowEquipTickbox {
	my ($self, $flag) = @_;
	$self->sendToServer($self->reconstruct({
				switch => 'equip_window_tick',
				type => 0, # is it always zero?
				value => $flag
			}
		)
	);
	debug "Sent Show Equip Tickbox: flag.\n", "sendPacket", 2;
}

# should be sendSlaveAttack...
sub sendHomunculusAttack {
	my $self = shift;
	my $slaveID = shift;
	my $targetID = shift;
	my $flag = shift;
	$self->sendToServer($self->reconstruct({
				switch => 'slave_attack',
				slaveID => $slaveID,
				targetID => $targetID,
				flag => $flag
			}
		)
	);
	debug "Sent Slave attack: ".getHex($targetID)."\n", "sendPacket", 2;
}

# should be sendSlaveStandBy...
sub sendHomunculusStandBy {
	my $self = shift;
	my $slaveID = shift;
	$self->sendToServer($self->reconstruct({
				switch => 'slave_move_to_master',
				slaveID => $slaveID
			}
		)
	);
	debug "Sent Slave standby\n", "sendPacket", 2;
}

sub sendEquip {
	my ($self, $ID, $type) = @_;
	$self->sendToServer($self->reconstruct({
				switch => 'send_equip',
				ID => $ID,
				type => $type
			}
		)
	);
	debug sprintf("Sent Equip: %s Type: $type\n", unpack('v', $ID)), 2;
}

sub sendProgress {
	my ($self) = @_;
	my $msg = pack("C*", 0xf1, 0x02);
	$self->sendToServer($msg);
	debug "Sent Progress Bar Finish\n", "sendPacket", 2;
}

sub sendProduceMix {
	my ($self, $ID,
		# nameIDs for added items such as Star Crumb or Flame Heart
		$item1, $item2, $item3) = @_;

	my $msg = pack('v5', 0x018E, $ID, $item1, $item2, $item3);
	$self->sendToServer($msg);
	debug "Sent Forge, Produce Item: $ID\n" , 2;
}

sub sendDealAddItem {
	my ($self, $ID, $amount) = @_;
	$self->sendToServer($self->reconstruct({
		switch => 'deal_item_add',
		ID => $ID,
		amount => $amount
	}));
	debug sprintf("Sent Deal Add Item: %s, $amount\n", unpack('v', $ID)), "sendPacket", 2;
}

##
# sendItemListWindowSelected
# @param num Number of items
# @param type 0: Change Material
#             1: Elemental Analysis (Level 1: Pure to Rough)
#             2: Elemental Analysis (Level 1: Rough to Pure)
# @param act 0: Cancel
#            1: Process
# @param items List of items [itemIndex,amount,itemName]
# @author [Cydh]
##
sub sendItemListWindowSelected {
	my ($self, $num, $type, $act, $items) = @_;
	my $len = ($num * 4) + 12;
	$self->sendToServer($self->reconstruct({
		switch => 'item_list_window_selected',
		len => $len,
		type => $type,
		act => $act,
		items => $items,
	}));
	if ($act == 1) {
		debug "Selected items: ".(join ', ', map {"$_->{itemIndex} x $_->{amount}"} @$items)."\n", "sendPacket";
	} else {
		debug "Selected items were canceled.\n", "sendPacket";
	}
	undef $skillExchangeItem;
}

sub parse_item_list_window_selected {
	my ($self, $args) = @_;
	@{$args->{items}} = map {{ itemIndex => unpack('v', $_), amount => unpack('v', $_) }} unpack '(a4)*', $args->{itemInfo};
}

sub reconstruct_item_list_window_selected {
	my ($self, $args) = @_;
	$args->{itemInfo} = pack '(a4)*', map { pack 'v2', @{$_}{qw(itemIndex amount)} } @{$args->{items}};
}

# Select equip for refining
# '0AA1' => ['refineui_select', 'a2' ,[qw(index)]],
# @param itemIndex OpenKore's Inventory Item Index
# @author [Cydh]
sub sendRefineUISelect {
	my ($self, $itemIndex) = @_;
	$self->sendToServer($self->reconstruct({
		switch => 'refineui_select',
		index => $itemIndex,
	}));
	debug "Checking item for RefineUI\n", "sendPacket";
}

# Continue to refine equip
# '0AA3' => ['refineui_refine', 'a2 v C' ,[qw(index catalyst bless)]],
# @param itemIndex OpenKore's Inventory Item Index
# @param materialNameIDMaterial's NameID
# @param useCatalyst Catalyst (Blacksmith Blessing) toggle. 0 = Not using, 1 = Use catalyst
# @author [Cydh]
sub sendRefineUIRefine {
	my ($self, $itemIndex, $materialNameID, $useCatalyst) = @_;
	$self->sendToServer($self->reconstruct({
		switch => 'refineui_refine',
		index => $itemIndex,
		catalyst => $materialNameID,
		bless => $useCatalyst,
	}));
	debug "Refining using RefineUI\n", "sendPacket";
}

# Cancel RefineUI usage
# '0AA4' => ['refineui_close', '' ,[qw()]],
# @author [Cydh]
sub sendRefineUIClose {
	my $self = shift;
	$self->sendToServer($self->reconstruct({switch => 'refineui_close'}));
	debug "Closing RefineUI\n", "sendPacket";
}

sub sendTokenToServer {
	my ($self, $username, $password, $master_version, $version, $token, $length, $ott_ip, $ott_port) = @_;
	my $len =  $length + 92;

	my $password_rijndael = $self->encrypt_password($password);
	my $ip = '192.168.0.14';
	my $mac = '20CF3095572A';
	my $mac_hyphen_separated = join '-', $mac =~ /(..)/g;

	$net->serverConnect($ott_ip, $ott_port);

	my $msg = $self->reconstruct({
		switch => 'token_login',
		len => $len, # size of packet
		version => $version,
		master_version => $master_version,
		username => $username,
		password_rijndael => '',
		mac => $mac_hyphen_separated,
		ip => $ip,
		token => $token,
	});	

	$self->sendToServer($msg);

	debug "Sent sendTokenLogin\n", "sendPacket", 2;
}

# encrypt password kRO/cRO version 2017-2018
sub encrypt_password {
	my ($self, $password) = @_;
	my $password_rijndael;
	if (defined $password) {
		my $key = pack('C32', (0x06, 0xA9, 0x21, 0x40, 0x36, 0xB8, 0xA1, 0x5B, 0x51, 0x2E, 0x03, 0xD5, 0x34, 0x12, 0x00, 0x06, 0x06, 0xA9, 0x21, 0x40, 0x36, 0xB8, 0xA1, 0x5B, 0x51, 0x2E, 0x03, 0xD5, 0x34, 0x12, 0x00, 0x06));
		my $chain = pack('C32', (0x3D, 0xAF, 0xBA, 0x42, 0x9D, 0x9E, 0xB4, 0x30, 0xB4, 0x22, 0xDA, 0x80, 0x2C, 0x9F, 0xAC, 0x41, 0x3D, 0xAF, 0xBA, 0x42, 0x9D, 0x9E, 0xB4, 0x30, 0xB4, 0x22, 0xDA, 0x80, 0x2C, 0x9F, 0xAC, 0x41));
		my $in = pack('a32', $password);
		my $rijndael = Utils::Rijndael->new;
		$rijndael->MakeKey($key, $chain, 32, 32);
		$password_rijndael = unpack("Z32", $rijndael->Encrypt($in, undef, 32, 0));
		return $password_rijndael;
	} else {
		error("Password is not configured");
	}
}

sub sendReqRemainTime {
	my ($self) = @_;

	my $msg = $self->reconstruct({
		switch => 'request_remain_time',
	});

	$self->sendToServer($msg);
}

sub sendBlockingPlayerCancel {
	my ($self) = @_;

	my $msg = $self->reconstruct({
		switch => 'blocking_play_cancel',
	});

	$self->sendToServer($msg);
}


sub rodex_delete_mail {
	my ($self, $type, $mailID1, $mailID2) = @_;
	$self->sendToServer($self->reconstruct({
		switch => 'rodex_delete_mail',
		type => $type,
		mailID1 => $mailID1,
		mailID2 => $mailID2,
	}));
}

sub rodex_request_zeny {
	my ($self, $mailID1, $mailID2, $type) = @_;
	$self->sendToServer($self->reconstruct({
		switch => 'rodex_request_zeny',
		mailID1 => $mailID1,
		mailID2 => $mailID2,
		type => $type,
	}));
}

sub rodex_request_items {
	my ($self, $mailID1, $mailID2, $type) = @_;
	$self->sendToServer($self->reconstruct({
		switch => 'rodex_request_items',
		mailID1 => $mailID1,
		mailID2 => $mailID2,
		type => $type,
	}));
}

sub rodex_cancel_write_mail {
	my ($self) = @_;
	$self->sendToServer($self->reconstruct({
		switch => 'rodex_cancel_write_mail',
	}));
	undef $rodexWrite;
}

sub rodex_add_item {
	my ($self, $ID, $amount) = @_;
	$self->sendToServer($self->reconstruct({
		switch => 'rodex_add_item',
		ID => $ID,
		amount => $amount,
	}));
}

sub rodex_remove_item {
	my ($self, $ID, $amount) = @_;
	$self->sendToServer($self->reconstruct({
		switch => 'rodex_remove_item',
		ID => $ID,
		amount => $amount,
	}));
}

sub rodex_open_write_mail {
	my ($self, $name) = @_;
	$self->sendToServer($self->reconstruct({
		switch => 'rodex_open_write_mail',
		name => $name,
	}));
}

sub rodex_checkname {
	my ($self, $name) = @_;
	$self->sendToServer($self->reconstruct({
		switch => 'rodex_checkname',
		name => $name,
	}));
}

sub rodex_send_mail {
	my ($self) = @_;

	my $title = stringToBytes($rodexWrite->{title});
	my $body = stringToBytes($rodexWrite->{body});
	my $pack = $self->reconstruct({
		switch => 'rodex_send_mail',
		receiver => $rodexWrite->{target}{name},
		sender => $char->{name},
		zeny1 => $rodexWrite->{zeny},
		zeny2 => 0,
		title_len => length $title,
		body_len => length $body,
		char_id => $rodexWrite->{target}{char_id},
		title => $title,
		body => $body,
	});

	$self->sendToServer($pack);
}

sub rodex_refresh_maillist {
	my ($self, $type, $mailID1, $mailID2) = @_;
	$self->sendToServer($self->reconstruct({
		switch => 'rodex_refresh_maillist',
		type => $type,
		mailID1 => $mailID1,
		mailID2 => $mailID2,
	}));
}

sub rodex_read_mail {
	my ($self, $type, $mailID1, $mailID2) = @_;
	$self->sendToServer($self->reconstruct({
		switch => 'rodex_read_mail',
		type => $type,
		mailID1 => $mailID1,
		mailID2 => $mailID2,
	}));
}

sub rodex_next_maillist {
	my ($self, $type, $mailID1, $mailID2) = @_;
	$self->sendToServer($self->reconstruct({
		switch => 'rodex_next_maillist',
		type => $type,
		mailID1 => $mailID1,
		mailID2 => $mailID2,
	}));
}

sub rodex_open_mailbox {
	my ($self, $type, $mailID1, $mailID2) = @_;
	$self->sendToServer($self->reconstruct({
		switch => 'rodex_open_mailbox',
		type => $type,
		mailID1 => $mailID1,
		mailID2 => $mailID2,
	}));
}

sub rodex_close_mailbox {
	my ($self) = @_;
	$self->sendToServer($self->reconstruct({
		switch => 'rodex_close_mailbox',
	}));
	undef $rodexList;
}

sub sendEnteringVender {
    my ($self, $accountID) = @_;
    $self->sendToServer($self->reconstruct({
        switch => 'send_entering_vending',
        accountID => $accountID,
    }));
}

sub sendUnequip {
    my ($self, $ID) = @_;
    $self->sendToServer($self->reconstruct({
        switch => 'send_unequip_item',
        ID => $ID,
    }));
}

sub sendAddStatusPoint {
    my ($self, $ID,$Amount) = @_;
    $self->sendToServer($self->reconstruct({
        switch => 'send_add_status_point',
        statusID => $ID,
        Amount => '1', 
    }));
}

sub sendAddSkillPoint {
    my ($self, $skillID) = @_;
    $self->sendToServer($self->reconstruct({
        switch => 'send_add_skill_point',
        skillID => $skillID, 
    }));
}

sub sendHotKeyChange {
	my ($self, $args) = @_;
	
	$self->sendToServer($self->reconstruct({
		switch => 'hotkey_change',
		idx => $args->{idx},
		type => $args->{type},
		id => $args->{id},
		lvl => $args->{lvl},
	}));
}

sub sendQuestState {
    my ($self, $questID,$state) = @_;
    $self->sendToServer($self->reconstruct({
        switch => 'send_quest_state',
        questID => $questID,
        state => $state, #TODO:[active=0x00],[inactive=0x01]
    }));
	debug "Sent Quest State.\n", "sendPacket", 2;	
}

sub sendClanChat {
    my ($self, $message) = @_;
	$message = $char->{name}." : ".$message;
    $self->sendToServer($self->reconstruct({switch => 'clan_chat', len => length($message) + 4,message => $message}));
}

sub sendchangetitle {
    my ($self, $title_id) = @_;
    $self->sendToServer($self->reconstruct({
        switch => 'send_change_title',
        ID => $title_id,
    }));
	debug "Sent Change Title.\n", "sendPacket", 2;	
}

sub sendRecallSso {
	my ($self, $accountID) = @_;
	$self->sendToServer($self->reconstruct({
		switch => 'recall_sso',
		ID => $accountID,
	}));
}

sub sendRemoveAidSso {
	my ($self, $accountID) = @_;
	$self->sendToServer($self->reconstruct({
		switch => 'remove_aid_sso',
		ID => $accountID,
	}));
}

sub sendMacroStart {
	my ($self) = @_;
	$self->sendToServer($self->reconstruct({
		switch => 'macro_start',
	}));
}

sub sendMacroStop {
	my ($self) = @_;
	$self->sendToServer($self->reconstruct({
		switch => 'macro_stop',
	}));
}

sub sendReqCashTabCode {
	my ($self, $tabID) = @_;
	$self->sendToServer($self->reconstruct({
		switch => 'req_cash_tabcode',
		ID => $tabID,
	}));
}

sub parse_pet_evolution {
	my ($self, $args) = @_;
	@{$args->{items}} = map {{ itemIndex => unpack('v', $_), amount => unpack('x2 v', $_) }} unpack '(a4)*', $args->{itemInfo};
}

sub reconstruct_pet_evolution {
	my ($self, $args) = @_;
	$args->{itemInfo} = pack '(a4)*', map { pack 'v2', @{$_}{qw(itemIndex amount)} } @{$args->{items}};
}

sub sendPetEvolution {
	my ($self, $peteggid, $r_array) = @_;
	$self->sendToServer($self->reconstruct({
		switch => 'pet_evolution',
		ID => $peteggid,
		items => $r_array,
	}));
}

<<<<<<< HEAD
sub sendCooking {
	my ($self, $type, $nameID) = @_;
	$self->sendToServer($self->reconstruct({
		switch => 'cook_request',
		nameID => $nameID,
		type => $type,
	}));
	debug "Sent Cooking.\n", "sendPacket", 2;
=======
sub sendMakeItemRequest {
	my ($self, $nameID, $material_nameID1, $material_nameID2, $material_nameID3) = @_;
	$self->sendToServer($self->reconstruct({
		switch => 'make_item_request',
		nameID => $nameID,
		material_nameID1 => $material_nameID1,
		material_nameID2 => $material_nameID2,
		material_nameID3 => $material_nameID3,
	}));
>>>>>>> 5369e07e
}

1;<|MERGE_RESOLUTION|>--- conflicted
+++ resolved
@@ -1568,7 +1568,6 @@
 	}));
 }
 
-<<<<<<< HEAD
 sub sendCooking {
 	my ($self, $type, $nameID) = @_;
 	$self->sendToServer($self->reconstruct({
@@ -1577,7 +1576,7 @@
 		type => $type,
 	}));
 	debug "Sent Cooking.\n", "sendPacket", 2;
-=======
+
 sub sendMakeItemRequest {
 	my ($self, $nameID, $material_nameID1, $material_nameID2, $material_nameID3) = @_;
 	$self->sendToServer($self->reconstruct({
@@ -1587,7 +1586,7 @@
 		material_nameID2 => $material_nameID2,
 		material_nameID3 => $material_nameID3,
 	}));
->>>>>>> 5369e07e
+
 }
 
 1;