#########################################################################
#  OpenKore - Message sending
#  This module contains functions for sending messages to the RO server.
#
#  This software is open source, licensed under the GNU General Public
#  License, version 2.
#  Basically, this means that you're allowed to modify and distribute
#  this software. However, if you distribute modified versions, you MUST
#  also distribute the source code.
#  See http://www.gnu.org/licenses/gpl.html for the full license.
#
#  $Revision$
#  $Id$
#
#########################################################################
##
# MODULE DESCRIPTION: Sending messages to RO server
#
# This class contains convenience methods for sending messages to the RO
# server.
#
# Please also read <a href="http://wiki.openkore.com/index.php/Network_subsystem">the
# network subsystem overview.</a>
package Network::Send;

use strict;
use Network::PacketParser; # import
use base qw(Network::PacketParser);
use utf8;
use Carp::Assert;
use Digest::MD5;
use Math::BigInt;

use Globals qw(%config $encryptVal $bytesSent $conState %packetDescriptions $enc_val1 $enc_val2 $char $masterServer $syncSync $accountID %timeout %talk %masterServers $skillExchangeItem $refineUI $net $rodexList $rodexWrite);
use I18N qw(bytesToString stringToBytes);
use Utils qw(existsInList getHex getTickCount getCoordString makeCoordsDir);
use Misc;
use Log qw(debug);

sub new {
	my ( $class ) = @_;
	my $self = $class->SUPER::new( @_ );

	my $cryptKeys = $masterServers{ $config{master} }->{sendCryptKeys};
	if ( $cryptKeys && $cryptKeys =~ /^(0x[0-9A-F]{8})\s*,\s*(0x[0-9A-F]{8})\s*,\s*(0x[0-9A-F]{8})$/ ) {
		$self->cryptKeys( hex $1, hex $2, hex $3 );
	}

	return $self;
}

sub import {
	# This code is for backward compatibility reasons, so that you can still
	# write:
	#  sendFoo(\$remote_socket, args);

	my ($package) = caller;
	# This is necessary for some weird reason.
	return if ($package =~ /^Network::Send/);

	package Network::Send::Compatibility;
	require Exporter;
	our @ISA = qw(Exporter);
	require Network::Send::ServerType0;
	no strict 'refs';

	our @EXPORT_OK;
	@EXPORT_OK = ();

	my $class = shift;
	if (@_) {
		@EXPORT_OK = @_;
	} else {
		@EXPORT_OK = grep {/^send/} keys(%{Network::Send::ServerType0::});
	}

	foreach my $symbol (@EXPORT_OK) {
		*{$symbol} = sub {
			my $remote_socket = shift;
			my $func = $Globals::messageSender->can($symbol);
			if (!$func) {
				die "No such function: $symbol";
			} else {
				return $func->($Globals::messageSender, @_);
			}
		};
	}
	Network::Send::Compatibility->export_to_level(1, undef, @EXPORT_OK);
}

### CATEGORY: Class methods

### CATEGORY: Methods

##
# void $messageSender->encryptMessageID(r_message)
sub encryptMessageID {
	my ($self, $r_message) = @_;
	my $messageID = unpack("v", $$r_message);
	
	if ($self->{encryption}->{crypt_key_3}) {
		if (sprintf("%04X",$messageID) eq $self->{packet_lut}{map_login}) {
			$self->{encryption}->{crypt_key} = $self->{encryption}->{crypt_key_1};
		} elsif ($self->{net}->getState() != Network::IN_GAME) {
			# Turn off keys
			$self->{encryption}->{crypt_key} = 0; return;
		}
			
		# Checking if Encryption is Activated
		if ($self->{encryption}->{crypt_key} > 0) {
			# Saving Last Informations for Debug Log
			my $oldMID = $messageID;
			my $oldKey = ($self->{encryption}->{crypt_key} >> 16) & 0x7FFF;
			
			# Calculating the Encryption Key
			$self->{encryption}->{crypt_key} = ($self->{encryption}->{crypt_key} * $self->{encryption}->{crypt_key_3} + $self->{encryption}->{crypt_key_2}) & 0xFFFFFFFF;
		
			# Xoring the Message ID
			$messageID = ($messageID ^ (($self->{encryption}->{crypt_key} >> 16) & 0x7FFF)) & 0xFFFF;
			$$r_message = pack("v", $messageID) . substr($$r_message, 2);

			# Debug Log	
			debug (sprintf("Encrypted MID : [%04X]->[%04X] / KEY : [0x%04X]->[0x%04X]\n", $oldMID, $messageID, $oldKey, ($self->{encryption}->{crypt_key} >> 16) & 0x7FFF), "sendPacket", 0) if $config{debugPacket_sent};
		}
	} else {
		use bytes;
		if ($self->{net}->getState() != Network::IN_GAME) {
			$enc_val1 = 0;
			$enc_val2 = 0;
			return;
		}

		my $messageID = unpack("v", $$r_message);
		if ($enc_val1 != 0 && $enc_val2 != 0) {
			# Prepare encryption
			$enc_val1 = ((0x000343FD * $enc_val1) + $enc_val2)& 0xFFFFFFFF;
			debug (sprintf("enc_val1 = %x", $enc_val1) . "\n", "sendPacket", 2);
			# Encrypt message ID
			$messageID = ($messageID ^ (($enc_val1 >> 16) & 0x7FFF)) & 0xFFFF;
			$$r_message = pack("v", $messageID) . substr($$r_message, 2);
		}
	}
}

sub cryptKeys {
	my $self = shift;
	$self->{encryption} = {
		'crypt_key_1' => Math::BigInt->new(shift),
		'crypt_key_2' => Math::BigInt->new(shift),
		'crypt_key_3' => Math::BigInt->new(shift),
	};
}

##
# void $messageSender->injectMessage(String message)
#
# Send text message to the connected client's party chat.
sub injectMessage {
	my ($self, $message) = @_;
	my $name = stringToBytes("|");
	my $msg .= $name . stringToBytes(" : $message") . chr(0);

	# Packet Prefix Encryption Support
	#$self->encryptMessageID(\$msg);

	$msg = pack("C*", 0x09, 0x01) . pack("v*", length($name) + length($message) + 12) . pack("C*",0,0,0,0) . $msg;
	$self->{net}->clientSend($msg);
}

##
# void $messageSender->injectAdminMessage(String message)
#
# Send text message to the connected client's system chat.
sub injectAdminMessage {
	my ($self, $message) = @_;
	$message = stringToBytes($message);
	$message = pack("C*",0x9A, 0x00) . pack("v*", length($message)+5) . $message .chr(0);

	# Packet Prefix Encryption Support
	#$self->encryptMessageID(\$message);
	$self->{net}->clientSend($message);
}

##
# String pinEncode(int seed, int pin)
# pin: the PIN code
# key: the encryption seed/key
#
# Another version of the PIN Encode Function, used to hide the real PIN code, using seed/key.
sub pinEncode {
	# randomizePin function/algorithm by Kurama, ever_boy_, kLabMouse and Iniro. cleanups by Revok
	my ($seed, $pin) = @_;

	$seed = Math::BigInt->new($seed);
	my $mulfactor = 0x3498;
	my $addfactor = 0x881234;
	my @keypad_keys_order = ('0'..'9');

	# calculate keys order (they are randomized based on seed value)
	if (@keypad_keys_order >= 1) {
		my $k = 2;
		for (my $pos = 1; $pos < @keypad_keys_order; $pos++) {
			$seed = $addfactor + $seed * $mulfactor & 0xFFFFFFFF; # calculate next seed value
			my $replace_pos = $seed % $k;
			if ($pos != $replace_pos) {
				my $old_value = $keypad_keys_order[$pos];
				$keypad_keys_order[$pos] = $keypad_keys_order[$replace_pos];
				$keypad_keys_order[$replace_pos] = $old_value;
			}
			$k++;
		}
	}
	# associate keys values with their position using a hash
	my %keypad;
	for (my $pos = 0; $pos < @keypad_keys_order; $pos++) { $keypad{@keypad_keys_order[$pos]} = $pos; }
	my $pin_reply = '';
	my @pin_numbers = split('',$pin);
	foreach (@pin_numbers) { $pin_reply .= $keypad{$_}; }
	return $pin_reply;
}

##
# void $messageSender->sendToServer(Bytes msg)
#
# Send a raw data to the server.
sub sendToServer {
	my ($self, $msg) = @_;
	my $net = $self->{net};

	shouldnt(length($msg), 0);
	return unless ($net->serverAlive);

	my $messageID = uc(unpack("H2", substr($msg, 1, 1))) . uc(unpack("H2", substr($msg, 0, 1)));

	my $hookName = "packet_send/$messageID";
	if (Plugins::hasHook($hookName)) {
		my %args = (
			switch => $messageID,
			data => $msg
		);
		Plugins::callHook($hookName, \%args);
		return if ($args{return});
	}

	# Packet Prefix Encryption Support
	$self->encryptMessageID(\$msg);

	$net->serverSend($msg);
	$bytesSent += length($msg);
	
	if ($config{debugPacket_sent} && !existsInList($config{debugPacket_exclude}, $messageID) && $config{debugPacket_include_dumpMethod} < 3) {
		my $label = $packetDescriptions{Send}{$messageID} ?
			"[$packetDescriptions{Send}{$messageID}]" : '';
		if ($config{debugPacket_sent} == 1) {
			debug(sprintf("Sent packet    : %-4s    [%2d bytes]  %s\n", $messageID, length($msg), $label), "sendPacket", 0);
		} else {
			Misc::visualDump($msg, ">> Sent packet: $messageID  $label");
		}
	}
	
	if ($config{'debugPacket_include_dumpMethod'} && !existsInList($config{debugPacket_exclude}, $messageID) && existsInList($config{'debugPacket_include'}, $messageID)) {
		my $label = $packetDescriptions{Send}{$messageID} ?
			"[$packetDescriptions{Send}{$messageID}]" : '';
		if ($config{debugPacket_include_dumpMethod} == 3 && existsInList($config{'debugPacket_include'}, $messageID)) {
			#Security concern: Dump only when you included the header in config
			Misc::dumpData($msg, 1, 1);
		} elsif ($config{debugPacket_include_dumpMethod} == 4) {
			open my $dump, '>>', 'DUMP_LINE.txt';
			print $dump unpack('H*', $msg) . "\n";
		} elsif ($config{debugPacket_include_dumpMethod} == 5 && existsInList($config{'debugPacket_include'}, $messageID)) {
			#Security concern: Dump only when you included the header in config
			open my $dump, '>>', 'DUMP_HEAD.txt';
			print $dump sprintf("%-4s %2d %s%s\n", $messageID, length($msg), 'Send', $label);
		}
	}
}

##
# void $messageSender->sendRaw(String raw)
# raw: space-delimited list of hex byte values
#
# Send a raw data to the server.
sub sendRaw {
	my ($self, $raw) = @_;
	my $msg;
	my @raw = split / /, $raw;
	foreach (@raw) {
		$msg .= pack("C", hex($_));
	}
	$self->sendToServer($msg);
	debug "Sent Raw Packet: @raw\n", "sendPacket", 2;
}

# parse/reconstruct callbacks and send* subs left for compatibility

sub parse_master_login {
	my ($self, $args) = @_;
	
	if (exists $args->{password_md5_hex}) {
		$args->{password_md5} = pack 'H*', $args->{password_md5_hex};
	}

	if (exists $args->{password_rijndael}) {
		my $key = pack('C24', (6, 169, 33, 64, 54, 184, 161, 91, 81, 46, 3, 213, 52, 18, 0, 6, 61, 175, 186, 66, 157, 158, 180, 48));
		my $chain = pack('C24', (61, 175, 186, 66, 157, 158, 180, 48, 180, 34, 218, 128, 44, 159, 172, 65, 1, 2, 4, 8, 16, 32, 128));
		my $in = pack('a24', $args->{password_rijndael});
		my $rijndael = Utils::Rijndael->new;
		$rijndael->MakeKey($key, $chain, 24, 24);
		$args->{password} = unpack("Z24", $rijndael->Decrypt($in, undef, 24, 0));
	}
}

sub reconstruct_master_login {
	my ($self, $args) = @_;
	
	$args->{ip} = '192.168.0.2' unless exists $args->{ip}; # gibberish
	$args->{mac} = '111111111111' unless exists $args->{mac}; # gibberish
	$args->{mac_hyphen_separated} = join '-', $args->{mac} =~ /(..)/g;
	$args->{isGravityID} = 0 unless exists $args->{isGravityID};
	
	if (exists $args->{password}) {
		for (Digest::MD5->new) {
			$_->add($args->{password});
			$args->{password_md5} = $_->clone->digest;
			$args->{password_md5_hex} = $_->hexdigest;
		}

		my $key = pack('C24', (6, 169, 33, 64, 54, 184, 161, 91, 81, 46, 3, 213, 52, 18, 0, 6, 61, 175, 186, 66, 157, 158, 180, 48));
		my $chain = pack('C24', (61, 175, 186, 66, 157, 158, 180, 48, 180, 34, 218, 128, 44, 159, 172, 65, 1, 2, 4, 8, 16, 32, 128));
		my $in = pack('a24', $args->{password});
		my $rijndael = Utils::Rijndael->new;
		$rijndael->MakeKey($key, $chain, 24, 24);
		$args->{password_rijndael} = $rijndael->Encrypt($in, undef, 24, 0);
	}
}

sub sendMasterLogin {
	my ($self, $username, $password, $master_version, $version) = @_;
	my $msg;

	if (
		$masterServer->{masterLogin_packet} eq ''
		# TODO a way to select any packet, handled globally, something like "packet_<handler> <switch>"?
		or $self->{packet_list}{$masterServer->{masterLogin_packet}}
		&& $self->{packet_list}{$masterServer->{masterLogin_packet}}[0] eq 'master_login'
		&& ($self->{packet_lut}{master_login} = $masterServer->{masterLogin_packet})
	) {
		$self->sendClientMD5Hash() unless $masterServer->{clientHash} eq ''; # this is a hack, just for testing purposes, it should be moved to the login algo later on
		
		$msg = $self->reconstruct({
			switch => 'master_login',
			version => $version || $self->version,
			master_version => $master_version,
			username => $username,
			password => $password,
		});
	} else {
		$msg = pack("v1 V", hex($masterServer->{masterLogin_packet}) || 0x64, $version || $self->version) .
			pack("a24", $username) .
			pack("a24", $password) .
			pack("C*", $master_version);
	}

	$self->sendToServer($msg);
	debug "Sent sendMasterLogin\n", "sendPacket", 2;
}

sub secureLoginHash {
	my ($self, $password, $salt, $type) = @_;
	my $md5 = Digest::MD5->new;
	
	$password = stringToBytes($password);
	if ($type % 2) {
		$salt = $salt . $password;
	} else {
		$salt = $password . $salt;
	}
	$md5->add($salt);
	
	$md5->digest
}

sub sendMasterSecureLogin {
	my ($self, $username, $password, $salt, $version, $master_version, $type, $account) = @_;

	$self->{packet_lut}{master_login} ||= $type < 3 ? '01DD' : '01FA';
	
	$self->sendToServer($self->reconstruct({
		switch => 'master_login',
		version => $version || $self->version,
		master_version => $master_version,
		username => $username,
		password_salted_md5 => $self->secureLoginHash($password, $salt, $type),
		clientInfo => $account > 0 ? $account - 1 : 0,
	}));
}

sub reconstruct_game_login {
	my ($self, $args) = @_;
	$args->{userLevel} = 0 unless exists $args->{userLevel};
	($args->{iAccountSID}) = $masterServer->{ip} =~ /\d+\.\d+\.\d+\.(\d+)/ unless exists $args->{iAccountSID};
}

# TODO: $masterServer->{gameLogin_packet}?
sub sendGameLogin {
	my ($self, $accountID, $sessionID, $sessionID2, $sex) = @_;
	$self->sendToServer($self->reconstruct({
		switch => 'game_login',
		accountID => $accountID,
		sessionID => $sessionID,
		sessionID2 => $sessionID2,
		accountSex => $sex,
	}));
	debug "Sent sendGameLogin\n", "sendPacket", 2;
}

sub sendCharLogin {
	my ($self, $char) = @_;
	$self->sendToServer($self->reconstruct({switch => 'char_login', slot => $char}));
	debug "Sent sendCharLogin\n", "sendPacket", 2;
}

sub sendMapLogin {
	my ($self, $accountID, $charID, $sessionID, $sex) = @_;
	my $msg;
	$sex = 0 if ($sex > 1 || $sex < 0); # Sex can only be 0 (female) or 1 (male)
	
	if ($self->{serverType} == 0 || $self->{serverType} == 21 || $self->{serverType} == 22) {
		$msg = $self->reconstruct({
			switch => 'map_login',
			accountID => $accountID,
			charID => $charID,
			sessionID => $sessionID,
			tick => getTickCount,
			sex => $sex,
		});

	} else { #oRO and pRO
		my $key;

		$key = pack("C*", 0xFA, 0x12, 0, 0x50, 0x83);
		$msg = pack("C*", 0x72, 0, 0, 0, 0) .
			$accountID .
			$key .
			$charID .
			pack("C*", 0xFF, 0xFF) .
			$sessionID .
			pack("V", getTickCount()) .
			pack("C", $sex);
	}

	$self->sendToServer($msg);
	debug "Sent sendMapLogin\n", "sendPacket", 2;
}

sub sendMapLoaded {
	my $self = shift;
	$syncSync = pack("V", getTickCount());
	debug "Sending Map Loaded\n", "sendPacket";
	$self->sendToServer($self->reconstruct({switch => 'map_loaded'}));
	Plugins::callHook('packet/sendMapLoaded');
}

sub reconstruct_sync {
	my ($self, $args) = @_;
	$args->{time} = getTickCount;
}

sub sendSync {
	my ($self, $initialSync) = @_;
	# XKore mode 1 lets the client take care of syncing.
	return if ($self->{net}->version == 1);

	$self->sendToServer($self->reconstruct({switch => 'sync'}));
	debug "Sent Sync\n", "sendPacket", 2;
}

sub parse_character_move {
	my ($self, $args) = @_;
	makeCoordsDir($args, $args->{coords});
}

sub reconstruct_character_move {
	my ($self, $args) = @_;
	$args->{coords} = getCoordString(@{$args}{qw(x y)}, $masterServer->{serverType} == 0);
}

sub sendMove {
	my ($self, $x, $y) = @_;
	$self->sendToServer($self->reconstruct({switch => 'character_move', x => $x, y => $y}));
	debug "Sent move to: $x, $y\n", "sendPacket", 2;
}

sub sendAction { # flag: 0 attack (once), 7 attack (continuous), 2 sit, 3 stand
	my ($self, $monID, $flag) = @_;

	my %args;
	$args{monID} = $monID;
	$args{flag} = $flag;
	# eventually we'll trow this hooking out so...
	Plugins::callHook('packet_pre/sendAttack', \%args) if $flag == ACTION_ATTACK || $flag == ACTION_ATTACK_REPEAT;
	Plugins::callHook('packet_pre/sendSit', \%args) if $flag == ACTION_SIT || $flag == ACTION_STAND;
	if ($args{return}) {
		$self->sendToServer($args{msg});
		return;
	}

	$self->sendToServer($self->reconstruct({switch => 'actor_action', targetID => $monID, type => $flag}));
	debug "Sent Action: " .$flag. " on: " .getHex($monID)."\n", "sendPacket", 2;
}

sub parse_public_chat {
	my ($self, $args) = @_;
	$self->parseChat($args);
}

sub reconstruct_public_chat {
	my ($self, $args) = @_;
	$self->reconstructChat($args);
}

sub sendChat {
	my ($self, $message) = @_;
	$self->sendToServer($self->reconstruct({switch => 'public_chat', message => $message}));
}

sub sendGetPlayerInfo {
	my ($self, $ID) = @_;
	$self->sendToServer($self->reconstruct({switch => 'actor_info_request', ID => $ID}));
	debug "Sent get player info: ID - ".getHex($ID)."\n", "sendPacket", 2;
}

sub sendGetCharacterName {
	my ($self, $ID) = @_;
	$self->sendToServer($self->reconstruct({switch => 'actor_name_request', ID => $ID}));
	debug "Sent get character name: ID - ".getHex($ID)."\n", "sendPacket", 2;
}

sub sendTalk {
	my ($self, $ID) = @_;
	delete $talk{msg};
	delete $talk{image};
	$self->sendToServer($self->reconstruct({switch => 'npc_talk', ID => $ID, type => 1}));
	debug "Sent talk: ".getHex($ID)."\n", "sendPacket", 2;
}

sub sendTalkCancel {
	my ($self, $ID) = @_;
	undef %talk;
	$self->sendToServer($self->reconstruct({switch => 'npc_talk_cancel', ID => $ID}));
	debug "Sent talk cancel: ".getHex($ID)."\n", "sendPacket", 2;
}

sub sendTalkContinue {
	my ($self, $ID) = @_;
	$self->sendToServer($self->reconstruct({switch => 'npc_talk_continue', ID => $ID}));
	debug "Sent talk continue: ".getHex($ID)."\n", "sendPacket", 2;
}

sub sendTalkResponse {
	my ($self, $ID, $response) = @_;
	delete $talk{msg};
	delete $talk{image};
	$self->sendToServer($self->reconstruct({switch => 'npc_talk_response', ID => $ID, response => $response}));
	debug "Sent talk respond: ".getHex($ID).", $response\n", "sendPacket", 2;
}

sub sendTalkNumber {
	my ($self, $ID, $number) = @_;
	delete $talk{msg};
	delete $talk{image};
	$self->sendToServer($self->reconstruct({switch => 'npc_talk_number', ID => $ID, value => $number}));
	debug "Sent talk number: ".getHex($ID).", $number\n", "sendPacket", 2;
}

sub sendTalkText {
	my ($self, $ID, $input) = @_;
	delete $talk{msg};
	delete $talk{image};
	$input = stringToBytes($input);
	$self->sendToServer($self->reconstruct({
		switch => 'npc_talk_text',
		len => length($input)+length($ID)+5,
		ID => $ID,
		text => $input
	}));
	debug "Sent talk text: ".getHex($ID).", $input\n", "sendPacket", 2;
}

sub parse_private_message {
	my ($self, $args) = @_;
	$args->{privMsg} = bytesToString($args->{privMsg});
	Misc::stripLanguageCode(\$args->{privMsg});
	$args->{privMsgUser} = bytesToString($args->{privMsgUser});
}

sub reconstruct_private_message {
	my ($self, $args) = @_;
	$args->{privMsg} = '|00' . $args->{privMsg} if $masterServer->{chatLangCode};
	$args->{privMsg} = stringToBytes($args->{privMsg});
	$args->{privMsgUser} = stringToBytes($args->{privMsgUser});
}

sub sendPrivateMsg
{
	my ($self, $user, $message) = @_;
	Misc::validate($user)?$self->sendToServer($self->reconstruct({ switch => 'private_message', privMsg => $message, privMsgUser => $user, })):return;
}

sub sendLook {
	my ($self, $body, $head) = @_;
	$self->sendToServer($self->reconstruct({switch => 'actor_look_at', body => $body, head => $head}));
	debug "Sent look: $body $head\n", "sendPacket", 2;
	@{$char->{look}}{qw(body head)} = ($body, $head);
}

sub sendTake {
	my ($self, $itemID) = @_;
	$self->sendToServer($self->reconstruct({switch => 'item_take', ID => $itemID}));
	debug "Sent take\n", "sendPacket", 2;
}

sub sendDrop {
	my ($self, $ID, $amount) = @_;
	$self->sendToServer($self->reconstruct({switch => 'item_drop', ID => $ID, amount => $amount}));
	debug sprintf("Sent drop: %s x $amount\n", unpack('v', $ID)), "sendPacket", 2;
}

sub sendItemUse {
	my ($self, $ID, $targetID) = @_;
	$self->sendToServer($self->reconstruct({switch => 'item_use', ID => $ID, targetID => $targetID}));
	debug sprintf("Item Use: %s\n", unpack('v', $ID)), "sendPacket", 2;
}

# for old plugin compatibility, use sendRestart instead!
sub sendRespawn { $_[0]->sendRestart(0) }

# for old plugin compatibility, use sendRestart instead!
sub sendQuitToCharSelect { $_[0]->sendRestart(1) }

# 0x00b2,3,restart,2
# type: 0=respawn ; 1=return to char select
sub sendRestart {
	my ($self, $type) = @_;
	$self->sendToServer($self->reconstruct({switch => 'restart', type => $type}));
	debug "Sent Restart: " . ($type ? 'Quit To Char Selection' : 'Respawn') . "\n", "sendPacket", 2;
}

sub sendStorageAdd {
	my ($self, $ID, $amount) = @_;
	$self->sendToServer($self->reconstruct({switch => 'storage_item_add', ID => $ID, amount => $amount}));
	debug sprintf("Sent Storage Add: %s x $amount\n", unpack('v', $ID)), "sendPacket", 2;
}

sub sendStorageGet {
	my ($self, $ID, $amount) = @_;
	$self->sendToServer($self->reconstruct({switch => 'storage_item_remove', ID => $ID, amount => $amount}));
	debug sprintf("Sent Storage Get: %s x $amount\n", unpack('v', $ID)), "sendPacket", 2;
}

sub sendStoragePassword {
	my $self = shift;
	# 16 byte packed hex data
	my $pass = shift;
	# 2 = set password ?
	# 3 = give password ?
	my $type = shift;
	my $msg;
	my $mid = hex($self->{packet_lut}{storage_password});
	if ($type == 3) {
		$msg = pack("v v", $mid, $type).$pass.pack("H*", "EC62E539BB6BBC811A60C06FACCB7EC8");
	} elsif ($type == 2) {
		$msg = pack("v v", $mid, $type).pack("H*", "EC62E539BB6BBC811A60C06FACCB7EC8").$pass;
	} else {
		ArgumentException->throw("The 'type' argument has invalid value ($type).");
	}
	$self->sendToServer($msg);
}

sub parse_party_chat {
	my ($self, $args) = @_;
	$self->parseChat($args);
}

sub reconstruct_party_chat {
	my ($self, $args) = @_;
	$self->reconstructChat($args);
}

sub sendPartyChat {
	my ($self, $message) = @_;
	$self->sendToServer($self->reconstruct({switch => 'party_chat', message => $message}));
}


sub parse_buy_bulk_vender {
	my ($self, $args) = @_;
	@{$args->{items}} = map {{ amount => unpack('v', $_), itemIndex => unpack('x2 v', $_) }} unpack '(a4)*', $args->{itemInfo};
}

sub reconstruct_buy_bulk_vender {
	my ($self, $args) = @_;
	# ITEM index. There were any other indexes expected to be in item buying packet?
	$args->{itemInfo} = pack '(a4)*', map { pack 'v2', @{$_}{qw(amount itemIndex)} } @{$args->{items}};
}

# not "buy", it sells items!
sub sendBuyBulkVender {
	my ($self, $venderID, $r_array, $venderCID) = @_;
	$self->sendToServer($self->reconstruct({
		switch => 'buy_bulk_vender',
		venderID => $venderID,
		venderCID => $venderCID,
		items => $r_array,
	}));
	debug "Sent bulk buy vender: ".(join ', ', map {"$_->{itemIndex} x $_->{amount}"} @$r_array)."\n", "sendPacket";
}

sub parse_buy_bulk_buyer {
	my ($self, $args) = @_;
	@{$args->{items}} = map {{ amount => unpack('v', $_), itemIndex => unpack('x2 v', $_) }} unpack '(a4)*', $args->{itemInfo};
}

sub reconstruct_buy_bulk_buyer {
	my ($self, $args) = @_;
	# ITEM index. There were any other indexes expected to be in item buying packet?
	$args->{itemInfo} = pack '(a4)*', map { pack 'v2', @{$_}{qw(amount itemIndex)} } @{$args->{items}};
}

sub sendBuyBulkBuyer {
	#FIXME not working yet
	#field index still wrong and remain unknown
	my ($self, $buyerID, $r_array, $buyingStoreID) = @_;
	my $msg = pack('v2', 0x0819, 12+6*@{$r_array});
	$msg .= pack ('a4 a4', $buyerID, $buyingStoreID);
	for (my $i = 0; $i < @{$r_array}; $i++) {
		debug 'Send Buying Buyer Request: '.$r_array->[$i]{itemIndex}.' '.$r_array->[$i]{itemID}.' '.$r_array->[$i]{amount}."\n", "sendPacket", 2;
		$msg .= pack('v3', $r_array->[$i]{itemIndex}, $r_array->[$i]{itemID}, $r_array->[$i]{amount});
	}
	$self->sendToServer($msg);
}

sub sendEnteringBuyer {
	my ($self, $ID) = @_;
	$self->sendToServer($self->reconstruct({switch => 'buy_bulk_request', ID => $ID}));
	debug "Sent Entering Buyer: ID - ".getHex($ID)."\n", "sendPacket", 2;
}

sub sendSkillUse {
	my ($self, $ID, $lv, $targetID) = @_;
### need to check Hook###
	my %args;
	Plugins::callHook('packet_pre/sendSkillUse', \%args);
	if ($args{return}) {
		$self->sendToServer($args{msg});
		return;
	}
##########################
	$self->sendToServer($self->reconstruct({switch => 'skill_use', lv => $lv, skillID => $ID, targetID => $targetID}));
	debug "Skill Use: $ID\n", "sendPacket", 2;
}

sub sendSkillUseLoc {
	my ($self, $ID, $lv, $x, $y) = @_;
	$self->sendToServer($self->reconstruct({switch => 'skill_use_location', lv => $lv, skillID => $ID, x => $x, y => $y}));
	debug "Skill Use on Location: $ID, ($x, $y)\n", "sendPacket", 2;
}

sub sendGuildMasterMemberCheck {
	my ($self, $ID) = @_;
	$self->sendToServer($self->reconstruct({switch => 'guild_check'}));
	debug "Sent Guild Master/Member Check.\n", "sendPacket";
}

sub sendGuildRequestInfo {
	my ($self, $page) = @_; # page 0-4
	$self->sendToServer($self->reconstruct({
		switch => 'guild_info_request',
		type => $page,
	}));
	debug "Sent Guild Request Page : ".$page."\n", "sendPacket";
}

sub parse_guild_chat {
	my ($self, $args) = @_;
	$self->parseChat($args);
}

sub reconstruct_guild_chat {
	my ($self, $args) = @_;
	$self->reconstructChat($args);
}

sub sendGuildChat {
	my ($self, $message) = @_;
	$self->sendToServer($self->reconstruct({switch => 'guild_chat', message => $message}));
}

sub sendQuit {
	my $self = shift;
	$self->sendToServer($self->reconstruct({switch => 'quit_request', type => 0}));
	debug "Sent Quit\n", "sendPacket", 2;
}

sub sendCloseShop {
	my $self = shift;
	$self->sendToServer($self->reconstruct({switch => 'shop_close'}));
	debug "Shop Closed\n", "sendPacket", 2;
}

# 0x7DA
sub sendPartyLeader {
	my $self = shift;
	my $ID = shift;
	my $msg = pack("C*", 0xDA, 0x07).$ID;
	$self->sendToServer($msg);
	debug "Sent Change Party Leader ".getHex($ID)."\n", "sendPacket", 2;
}

# 0x802
sub sendPartyBookingRegister {
	my ($self, $level, $MapID, @jobList) = @_;

	$self->sendToServer($self->reconstruct({switch => 'booking_register', level => $level, MapID => $MapID,
						job0 => @jobList[0], job1 => @jobList[1], job2 => @jobList[2],
						job3 => @jobList[3], job4 => @jobList[4], job5 => @jobList[5]}));

	debug "Sent Booking Register\n", "sendPacket", 2;
}

# 0x804
sub sendPartyBookingReqSearch {
	my ($self, $level, $MapID, $job, $LastIndex, $ResultCount) = @_;

	$job = "65535" if ($job == 0); # job null = 65535
	$ResultCount = "10" if ($ResultCount == 0); # ResultCount defaut = 10

	$self->sendToServer($self->reconstruct({switch => 'booking_search', level => $level, MapID => $MapID, job => $job, LastIndex => $LastIndex, ResultCount => $ResultCount}));
	debug "Sent Booking Search\n", "sendPacket", 2;
}

# 0x806
sub sendPartyBookingDelete {
	my $self = shift;
	$self->sendToServer($self->reconstruct({switch => 'booking_delete'}));
	debug "Booking Deleted\n", "sendPacket", 2;
}

# 0x808
sub sendPartyBookingUpdate {
	my ($self, @jobList) = @_;

	$self->sendToServer($self->reconstruct({switch => 'booking_update', job0 => @jobList[0],
						job1 => @jobList[1], job2 => @jobList[2], job3 => @jobList[3],
						job4 => @jobList[4], job5 => @jobList[5]}));

	debug "Sent Booking Update\n", "sendPacket", 2;
}

# 0x0827,6
sub sendCharDelete2 {
	my ($self, $charID) = @_;

	$self->sendToServer($self->reconstruct({switch => 'char_delete2', charID => $charID}));
	debug "Sent sendCharDelete2\n", "sendPacket", 2;
}

##
# switch: 0x0829,12: '0829' => ['char_delete2_accept', 'a4 a6', [qw(charID code)]], # 12     -> kRO
# switch: 0x098F,-1: '098f' => ['char_delete2_accept', 'v a4 a*', [qw(length charID code)]], -> idRO, iRO Renewal
sub sendCharDelete2Accept {
	my ($self, $charID, $code) = @_;

	$self->sendToServer($self->reconstruct({switch => 'char_delete2_accept', charID => $charID, code => $code}));
}

sub reconstruct_char_delete2_accept {
	my ($self, $args) = @_;
	debug "Sent sendCharDelete2Accept. CharID: $args->{charID}, Code: $args->{code}\n", "sendPacket", 2;
}

# 0x082B,6
sub sendCharDelete2Cancel {
	my ($self, $charID) = @_;

	$self->sendToServer($self->reconstruct({switch => 'char_delete2_cancel', charID => $charID}));
	debug "Sent sendCharDelete2Cancel\n", "sendPacket", 2;
}

sub reconstruct_client_hash {
	my ($self, $args) = @_;
	
	if (defined $args->{code}) {
		# FIXME there's packet switch in that code. How to handle it correctly?
		my $code = $args->{code};
		$code =~ s/^02 04 //;
		
		$args->{hash} = pack 'C*', map hex, split / /, $code;
		
	} elsif ($args->{type}) {
		if ($args->{type} == 1) {
			$args->{hash} = pack('C*', 0x7B, 0x8A, 0xA8, 0x90, 0x2F, 0xD8, 0xE8, 0x30, 0xF8, 0xA5, 0x25, 0x7A, 0x0D, 0x3B, 0xCE, 0x52);
		} elsif ($args->{type} == 2) {
			$args->{hash} = pack('C*', 0x27, 0x6A, 0x2C, 0xCE, 0xAF, 0x88, 0x01, 0x87, 0xCB, 0xB1, 0xFC, 0xD5, 0x90, 0xC4, 0xED, 0xD2);
		} elsif ($args->{type} == 3) {
			$args->{hash} = pack('C*', 0x42, 0x00, 0xB0, 0xCA, 0x10, 0x49, 0x3D, 0x89, 0x49, 0x42, 0x82, 0x57, 0xB1, 0x68, 0x5B, 0x85);
		} elsif ($args->{type} == 4) {
			$args->{hash} = pack('C*', 0x22, 0x37, 0xD7, 0xFC, 0x8E, 0x9B, 0x05, 0x79, 0x60, 0xAE, 0x02, 0x33, 0x6D, 0x0D, 0x82, 0xC6);
		} elsif ($args->{type} == 5) {
			$args->{hash} = pack('C*', 0xc7, 0x0A, 0x94, 0xC2, 0x7A, 0xCC, 0x38, 0x9A, 0x47, 0xF5, 0x54, 0x39, 0x7C, 0xA4, 0xD0, 0x39);
		}
	}
}

# TODO: clientHash and secureLogin_requestCode is almost the same, merge
sub sendClientMD5Hash {
	my ($self) = @_;
	$self->sendToServer($self->reconstruct({
		switch => 'client_hash',
		hash => pack('H32', $masterServer->{clientHash}), # ex 82d12c914f5ad48fd96fcf7ef4cc492d (kRO sakray != kRO main)
	}));
}

sub parse_actor_move {
	my ($self, $args) = @_;
	makeCoordsDir($args, $args->{coords});
}

sub reconstruct_actor_move {
	my ($self, $args) = @_;
	$args->{coords} = getCoordString(@{$args}{qw(x y)}, !($masterServer->{serverType} > 0));
}

# should be called sendSlaveMove...
sub sendHomunculusMove {
	my ($self, $ID, $x, $y) = @_;
	$self->sendToServer($self->reconstruct({switch => 'actor_move', ID => $ID, x => $x, y => $y}));
	debug sprintf("Sent %s move to: %d, %d\n", Actor::get($ID), $x, $y), "sendPacket", 2;
}

sub sendFriendListReply {
	my ($self, $accountID, $charID, $flag) = @_;
	$self->sendToServer($self->reconstruct({
		switch => 'friend_response',
		friendAccountID => $accountID,
		friendCharID => $charID,
		type => $flag,
	}));
	debug "Sent Reject friend request\n", "sendPacket";
}

sub sendFriendRequest {
	my ($self, $name) = @_;
	my $binName = stringToBytes($name);
	$binName = substr($binName, 0, 24) if (length($binName) > 24);
	$binName = $binName . chr(0) x (24 - length($binName));
	$self->sendToServer($self->reconstruct({
		switch => 'friend_request',
		username => $binName,

	}));
	debug "Sent Request to be a friend: $name\n", "sendPacket";
}

sub sendHomunculusCommand {
	my ($self, $command, $type) = @_; # $type is ignored, $command can be 0:get stats, 1:feed or 2:fire
	$self->sendToServer($self->reconstruct({
		switch => 'homunculus_command',
		commandType => $type,
		commandID => $command,
	}));
	debug "Sent Homunculus Command $command", "sendPacket", 2;
}

sub sendPartyJoinRequestByName 
{
	my ($self, $name) = @_;
	
	$self->sendToServer($self->reconstruct({
		switch => 'party_join_request_by_name',
		partyName => stringToBytes ($name),
	}));	
	
	debug "Sent Request Join Party (by name): $name\n", "sendPacket", 2;
}

sub sendSkillSelect {
	my ($self, $skillID, $why) = @_;
	$self->sendToServer($self->reconstruct({
		switch => 'skill_select',
		skillID => $skillID,
		why => $why,
	}));
	debug sprintf("Sent Skill Select (skillID: %d, why: %d)", $skillID, $why), 'sendPacket', 2;
}

sub sendReplySyncRequestEx 
{
	my ($self, $SyncID) = @_;
	# Packing New Message and Dispatching
	my $pid = sprintf("%04X", $SyncID);
	$self->sendToServer(pack("C C", hex(substr($pid, 2, 2)), hex(substr($pid, 0, 2))));
	# Debug Log
	# print "Dispatching Sync Ex Reply : 0x" . $pid . "\n";		
	# Debug Log
	debug "Sent Reply Sync Request Ex\n", "sendPacket", 2;
}

sub sendLoginPinCode {
	my ($self, $seed, $type) = @_;

	my $pin = pinEncode($seed, $config{loginPinCode});
	my $msg;
	if ($type == 0) {
		$msg = $self->reconstruct({
			switch => 'send_pin_password',
			accountID => $accountID,
			pin => $pin,
		});
	} elsif ($type == 1) {
		$msg = $self->reconstruct({
			switch => 'new_pin_password',
			accountID => $accountID,
			pin => $pin,
		});
	}
	$self->sendToServer($msg);
	$timeout{charlogin}{time} = time;
	debug "Sent loginPinCode\n", "sendPacket", 2;
}

sub sendCloseBuyShop {
	my $self = shift;
	$self->sendToServer($self->reconstruct({switch => 'buy_bulk_closeShop'}));
	debug "Buying Shop Closed\n", "sendPacket", 2;
}

sub sendRequestCashItemsList {
	my $self = shift;
	$self->sendToServer($self->reconstruct({switch => 'request_cashitems'}));
	debug "Requesting cashItemsList\n", "sendPacket", 2;
}

sub sendCashShopOpen {
	my $self = shift;
	$self->sendToServer($self->reconstruct({switch => 'cash_shop_open'}));
	debug "Requesting sendCashShopOpen\n", "sendPacket", 2;
}

sub sendCashBuy {
	my $self = shift;
	my ($item_id, $item_amount, $tab_code) = @_;
	#"len count item_id item_amount tab_code"
	$self->sendToServer($self->reconstruct({
				switch => 'cash_shop_buy_items',
				len => 16, # always 16 for current implementation
				count => 1, # current _kore_ implementation only allow us to buy 1 item at time
				item_id => $item_id,
				item_amount => $item_amount,
				tab_code => $tab_code
			}
		)
	);
	debug "Requesting sendCashShopOpen\n", "sendPacket", 2;
}

sub sendShowEquipPlayer {
	my ($self, $ID) = @_;
	$self->sendToServer($self->reconstruct({
				switch => 'view_player_equip_request',
				ID => $ID
			}
		)
	);
	debug "Sent Show Equip Player.\n", "sendPacket", 2;
}

sub sendShowEquipTickbox {
	my ($self, $flag) = @_;
	$self->sendToServer($self->reconstruct({
				switch => 'equip_window_tick',
				type => 0, # is it always zero?
				value => $flag
			}
		)
	);
	debug "Sent Show Equip Tickbox: flag.\n", "sendPacket", 2;
}

# should be sendSlaveAttack...
sub sendHomunculusAttack {
	my $self = shift;
	my $slaveID = shift;
	my $targetID = shift;
	my $flag = shift;
	$self->sendToServer($self->reconstruct({
				switch => 'slave_attack',
				slaveID => $slaveID,
				targetID => $targetID,
				flag => $flag
			}
		)
	);
	debug "Sent Slave attack: ".getHex($targetID)."\n", "sendPacket", 2;
}

# should be sendSlaveStandBy...
sub sendHomunculusStandBy {
	my $self = shift;
	my $slaveID = shift;
	$self->sendToServer($self->reconstruct({
				switch => 'slave_move_to_master',
				slaveID => $slaveID
			}
		)
	);
	debug "Sent Slave standby\n", "sendPacket", 2;
}

sub sendEquip {
	my ($self, $ID, $type) = @_;
	$self->sendToServer($self->reconstruct({
				switch => 'send_equip',
				ID => $ID,
				type => $type
			}
		)
	);
	debug sprintf("Sent Equip: %s Type: $type\n", unpack('v', $ID)), 2;
}

sub sendProgress {
	my ($self) = @_;
	my $msg = pack("C*", 0xf1, 0x02);
	$self->sendToServer($msg);
	debug "Sent Progress Bar Finish\n", "sendPacket", 2;
}

sub sendProduceMix {
	my ($self, $ID,
		# nameIDs for added items such as Star Crumb or Flame Heart
		$item1, $item2, $item3) = @_;

	my $msg = pack('v5', 0x018E, $ID, $item1, $item2, $item3);
	$self->sendToServer($msg);
	debug "Sent Forge, Produce Item: $ID\n" , 2;
}

sub sendDealAddItem {
	my ($self, $ID, $amount) = @_;
	$self->sendToServer($self->reconstruct({
		switch => 'deal_item_add',
		ID => $ID,
		amount => $amount
	}));
	debug sprintf("Sent Deal Add Item: %s, $amount\n", unpack('v', $ID)), "sendPacket", 2;
}

##
# sendItemListWindowSelected
# @param num Number of items
# @param type 0: Change Material
#             1: Elemental Analysis (Level 1: Pure to Rough)
#             2: Elemental Analysis (Level 1: Rough to Pure)
# @param act 0: Cancel
#            1: Process
# @param items List of items [itemIndex,amount,itemName]
# @author [Cydh]
##
sub sendItemListWindowSelected {
	my ($self, $num, $type, $act, $items) = @_;
	my $len = ($num * 4) + 12;
	$self->sendToServer($self->reconstruct({
		switch => 'item_list_window_selected',
		len => $len,
		type => $type,
		act => $act,
		items => $items,
	}));
	if ($act == 1) {
		debug "Selected items: ".(join ', ', map {"$_->{itemIndex} x $_->{amount}"} @$items)."\n", "sendPacket";
	} else {
		debug "Selected items were canceled.\n", "sendPacket";
	}
	undef $skillExchangeItem;
}

sub parse_item_list_window_selected {
	my ($self, $args) = @_;
	@{$args->{items}} = map {{ itemIndex => unpack('v', $_), amount => unpack('v', $_) }} unpack '(a4)*', $args->{itemInfo};
}

sub reconstruct_item_list_window_selected {
	my ($self, $args) = @_;
	$args->{itemInfo} = pack '(a4)*', map { pack 'v2', @{$_}{qw(itemIndex amount)} } @{$args->{items}};
}

# Select equip for refining
# '0AA1' => ['refineui_select', 'a2' ,[qw(index)]],
# @param itemIndex OpenKore's Inventory Item Index
# @author [Cydh]
sub sendRefineUISelect {
	my ($self, $itemIndex) = @_;
	$self->sendToServer($self->reconstruct({
		switch => 'refineui_select',
		index => $itemIndex,
	}));
	debug "Checking item for RefineUI\n", "sendPacket";
}

# Continue to refine equip
# '0AA3' => ['refineui_refine', 'a2 v C' ,[qw(index catalyst bless)]],
# @param itemIndex OpenKore's Inventory Item Index
# @param materialNameIDMaterial's NameID
# @param useCatalyst Catalyst (Blacksmith Blessing) toggle. 0 = Not using, 1 = Use catalyst
# @author [Cydh]
sub sendRefineUIRefine {
	my ($self, $itemIndex, $materialNameID, $useCatalyst) = @_;
	$self->sendToServer($self->reconstruct({
		switch => 'refineui_refine',
		index => $itemIndex,
		catalyst => $materialNameID,
		bless => $useCatalyst,
	}));
	debug "Refining using RefineUI\n", "sendPacket";
}

# Cancel RefineUI usage
# '0AA4' => ['refineui_close', '' ,[qw()]],
# @author [Cydh]
sub sendRefineUIClose {
	my $self = shift;
	$self->sendToServer($self->reconstruct({switch => 'refineui_close'}));
	debug "Closing RefineUI\n", "sendPacket";
}

sub sendTokenToServer {
	my ($self, $username, $password, $master_version, $version, $token, $length, $ott_ip, $ott_port) = @_;
	my $len =  $length + 92;

	my $password_rijndael = $self->encrypt_password($password);
	my $ip = '192.168.0.14';
	my $mac = '20CF3095572A';
	my $mac_hyphen_separated = join '-', $mac =~ /(..)/g;

	$net->serverConnect($ott_ip, $ott_port);

	my $msg = $self->reconstruct({
		switch => 'token_login',
		len => $len, # size of packet
		version => $version,
		master_version => $master_version,
		username => $username,
		password_rijndael => '',
		mac => $mac_hyphen_separated,
		ip => $ip,
		token => $token,
	});	

	$self->sendToServer($msg);

	debug "Sent sendTokenLogin\n", "sendPacket", 2;
}

# encrypt password kRO/cRO version 2017-2018
sub encrypt_password {
	my ($self, $password) = @_;
	my $password_rijndael;
	if (defined $password) {
		my $key = pack('C32', (0x06, 0xA9, 0x21, 0x40, 0x36, 0xB8, 0xA1, 0x5B, 0x51, 0x2E, 0x03, 0xD5, 0x34, 0x12, 0x00, 0x06, 0x06, 0xA9, 0x21, 0x40, 0x36, 0xB8, 0xA1, 0x5B, 0x51, 0x2E, 0x03, 0xD5, 0x34, 0x12, 0x00, 0x06));
		my $chain = pack('C32', (0x3D, 0xAF, 0xBA, 0x42, 0x9D, 0x9E, 0xB4, 0x30, 0xB4, 0x22, 0xDA, 0x80, 0x2C, 0x9F, 0xAC, 0x41, 0x3D, 0xAF, 0xBA, 0x42, 0x9D, 0x9E, 0xB4, 0x30, 0xB4, 0x22, 0xDA, 0x80, 0x2C, 0x9F, 0xAC, 0x41));
		my $in = pack('a32', $password);
		my $rijndael = Utils::Rijndael->new;
		$rijndael->MakeKey($key, $chain, 32, 32);
		$password_rijndael = unpack("Z32", $rijndael->Encrypt($in, undef, 32, 0));
		return $password_rijndael;
	} else {
		error("Password is not configured");
	}
}

sub sendReqRemainTime {
	my ($self) = @_;

	my $msg = $self->reconstruct({
		switch => 'request_remain_time',
	});

	$self->sendToServer($msg);
}

sub sendBlockingPlayerCancel {
	my ($self) = @_;

	my $msg = $self->reconstruct({
		switch => 'blocking_play_cancel',
	});

	$self->sendToServer($msg);
}


sub rodex_delete_mail {
	my ($self, $type, $mailID1, $mailID2) = @_;
	$self->sendToServer($self->reconstruct({
		switch => 'rodex_delete_mail',
		type => $type,
		mailID1 => $mailID1,
		mailID2 => $mailID2,
	}));
}

sub rodex_request_zeny {
	my ($self, $mailID1, $mailID2, $type) = @_;
	$self->sendToServer($self->reconstruct({
		switch => 'rodex_request_zeny',
		mailID1 => $mailID1,
		mailID2 => $mailID2,
		type => $type,
	}));
}

sub rodex_request_items {
	my ($self, $mailID1, $mailID2, $type) = @_;
	$self->sendToServer($self->reconstruct({
		switch => 'rodex_request_items',
		mailID1 => $mailID1,
		mailID2 => $mailID2,
		type => $type,
	}));
}

sub rodex_cancel_write_mail {
	my ($self) = @_;
	$self->sendToServer($self->reconstruct({
		switch => 'rodex_cancel_write_mail',
	}));
	undef $rodexWrite;
}

sub rodex_add_item {
	my ($self, $ID, $amount) = @_;
	$self->sendToServer($self->reconstruct({
		switch => 'rodex_add_item',
		ID => $ID,
		amount => $amount,
	}));
}

sub rodex_remove_item {
	my ($self, $ID, $amount) = @_;
	$self->sendToServer($self->reconstruct({
		switch => 'rodex_remove_item',
		ID => $ID,
		amount => $amount,
	}));
}

sub rodex_open_write_mail {
	my ($self, $name) = @_;
	$self->sendToServer($self->reconstruct({
		switch => 'rodex_open_write_mail',
		name => $name,
	}));
}

sub rodex_checkname {
	my ($self, $name) = @_;
	$self->sendToServer($self->reconstruct({
		switch => 'rodex_checkname',
		name => $name,
	}));
}

sub rodex_send_mail {
	my ($self) = @_;

	my $title = stringToBytes($rodexWrite->{title});
	my $body = stringToBytes($rodexWrite->{body});
	my $pack = $self->reconstruct({
		switch => 'rodex_send_mail',
		receiver => $rodexWrite->{target}{name},
		sender => $char->{name},
		zeny1 => $rodexWrite->{zeny},
		zeny2 => 0,
		title_len => length $title,
		body_len => length $body,
		char_id => $rodexWrite->{target}{char_id},
		title => $title,
		body => $body,
	});

	$self->sendToServer($pack);
}

sub rodex_refresh_maillist {
	my ($self, $type, $mailID1, $mailID2) = @_;
	$self->sendToServer($self->reconstruct({
		switch => 'rodex_refresh_maillist',
		type => $type,
		mailID1 => $mailID1,
		mailID2 => $mailID2,
	}));
}

sub rodex_read_mail {
	my ($self, $type, $mailID1, $mailID2) = @_;
	$self->sendToServer($self->reconstruct({
		switch => 'rodex_read_mail',
		type => $type,
		mailID1 => $mailID1,
		mailID2 => $mailID2,
	}));
}

sub rodex_next_maillist {
	my ($self, $type, $mailID1, $mailID2) = @_;
	$self->sendToServer($self->reconstruct({
		switch => 'rodex_next_maillist',
		type => $type,
		mailID1 => $mailID1,
		mailID2 => $mailID2,
	}));
}

sub rodex_open_mailbox {
	my ($self, $type, $mailID1, $mailID2) = @_;
	$self->sendToServer($self->reconstruct({
		switch => 'rodex_open_mailbox',
		type => $type,
		mailID1 => $mailID1,
		mailID2 => $mailID2,
	}));
}

sub rodex_close_mailbox {
	my ($self) = @_;
	$self->sendToServer($self->reconstruct({
		switch => 'rodex_close_mailbox',
	}));
	undef $rodexList;
}

sub sendEnteringVender {
    my ($self, $accountID) = @_;
    $self->sendToServer($self->reconstruct({
        switch => 'send_entering_vending',
        accountID => $accountID,
    }));
}

sub sendUnequip {
    my ($self, $ID) = @_;
    $self->sendToServer($self->reconstruct({
        switch => 'send_unequip_item',
        ID => $ID,
    }));
}

sub sendAddStatusPoint {
    my ($self, $ID,$Amount) = @_;
    $self->sendToServer($self->reconstruct({
        switch => 'send_add_status_point',
        statusID => $ID,
        Amount => '1', 
    }));
}

sub sendAddSkillPoint {
    my ($self, $skillID) = @_;
    $self->sendToServer($self->reconstruct({
        switch => 'send_add_skill_point',
        skillID => $skillID, 
    }));
}

sub sendHotKeyChange {
	my ($self, $args) = @_;
	
	$self->sendToServer($self->reconstruct({
		switch => 'hotkey_change',
		idx => $args->{idx},
		type => $args->{type},
		id => $args->{id},
		lvl => $args->{lvl},
	}));
}

sub sendQuestState {
    my ($self, $questID,$state) = @_;
    $self->sendToServer($self->reconstruct({
        switch => 'send_quest_state',
        questID => $questID,
        state => $state, #TODO:[active=0x00],[inactive=0x01]
    }));
	debug "Sent Quest State.\n", "sendPacket", 2;	
}

sub sendClanChat {
    my ($self, $message) = @_;
	$message = $char->{name}." : ".$message;
    $self->sendToServer($self->reconstruct({switch => 'clan_chat', len => length($message) + 4,message => $message}));
}

sub sendchangetitle {
    my ($self, $title_id) = @_;
    $self->sendToServer($self->reconstruct({
        switch => 'send_change_title',
        ID => $title_id,
    }));
	debug "Sent Change Title.\n", "sendPacket", 2;	
}

sub sendRecallSso {
	my ($self, $accountID) = @_;
	$self->sendToServer($self->reconstruct({
		switch => 'recall_sso',
		ID => $accountID,
	}));
}

sub sendRemoveAidSso {
	my ($self, $accountID) = @_;
	$self->sendToServer($self->reconstruct({
		switch => 'remove_aid_sso',
		ID => $accountID,
	}));
}

sub sendMacroStart {
	my ($self) = @_;
	$self->sendToServer($self->reconstruct({
		switch => 'macro_start',
	}));
}

sub sendMacroStop {
	my ($self) = @_;
	$self->sendToServer($self->reconstruct({
		switch => 'macro_stop',
	}));
}

sub sendReqCashTabCode {
	my ($self, $tabID) = @_;
	$self->sendToServer($self->reconstruct({
		switch => 'req_cash_tabcode',
		ID => $tabID,
	}));
}

sub parse_pet_evolution {
	my ($self, $args) = @_;
	@{$args->{items}} = map {{ itemIndex => unpack('v', $_), amount => unpack('x2 v', $_) }} unpack '(a4)*', $args->{itemInfo};
}

sub reconstruct_pet_evolution {
	my ($self, $args) = @_;
	$args->{itemInfo} = pack '(a4)*', map { pack 'v2', @{$_}{qw(itemIndex amount)} } @{$args->{items}};
}

sub sendPetEvolution {
	my ($self, $peteggid, $r_array) = @_;
	$self->sendToServer($self->reconstruct({
		switch => 'pet_evolution',
		ID => $peteggid,
		items => $r_array,
	}));
}

<<<<<<< HEAD
sub sendWeaponRefine {
	my ($self, $ID) = @_;

	my $msg = $self->reconstruct({
		switch => 'refine_item',
		ID => $ID,
	});
	
	$self->sendToServer($msg);

	debug "Sent Weapon Refine.\n", "sendPacket", 2;
=======
sub sendCooking {
	my ($self, $type, $nameID) = @_;
	$self->sendToServer($self->reconstruct({
		switch => 'cook_request',
		nameID => $nameID,
		type => $type,
	}));
	debug "Sent Cooking.\n", "sendPacket", 2;
}

sub sendMakeItemRequest {
	my ($self, $nameID, $material_nameID1, $material_nameID2, $material_nameID3) = @_;
	$self->sendToServer($self->reconstruct({
		switch => 'make_item_request',
		nameID => $nameID,
		material_nameID1 => $material_nameID1,
		material_nameID2 => $material_nameID2,
		material_nameID3 => $material_nameID3,
	}));
>>>>>>> f10bcaf0
}

1;<|MERGE_RESOLUTION|>--- conflicted
+++ resolved
@@ -1568,7 +1568,6 @@
 	}));
 }
 
-<<<<<<< HEAD
 sub sendWeaponRefine {
 	my ($self, $ID) = @_;
 
@@ -1580,7 +1579,8 @@
 	$self->sendToServer($msg);
 
 	debug "Sent Weapon Refine.\n", "sendPacket", 2;
-=======
+}
+
 sub sendCooking {
 	my ($self, $type, $nameID) = @_;
 	$self->sendToServer($self->reconstruct({
@@ -1600,7 +1600,7 @@
 		material_nameID2 => $material_nameID2,
 		material_nameID3 => $material_nameID3,
 	}));
->>>>>>> f10bcaf0
+  debug "Sent Make Item Request.\n", "sendPacket", 2;
 }
 
 1;