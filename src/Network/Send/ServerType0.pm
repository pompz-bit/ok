--- conflicted
+++ resolved
@@ -1223,22 +1223,6 @@
 	debug "Sent Battleground chat.\n", "sendPacket", 2;
 }
 
-<<<<<<< HEAD
-sub sendCooking {
-	my ($self, $type, $nameID) = @_;
-	my $msg = pack("v3", 0x025B, $type, $nameID);
-	$self->sendToServer($msg);
-	debug "Sent Cooking.\n", "sendPacket", 2;
-=======
-sub sendWeaponRefine {
-	my ($self, $ID) = @_;
-	# FIXME
-	my $msg = pack("v V", 0x0222, unpack('v', $ID));
-	$self->sendToServer($msg);
-	debug "Sent Weapon Refine.\n", "sendPacket", 2;
->>>>>>> f10bcaf0
-}
-
 # this is different from kRO
 sub sendCaptchaInitiate {
 	my ($self) = @_;
