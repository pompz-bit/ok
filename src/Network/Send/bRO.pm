--- conflicted
+++ resolved
@@ -1,76 +1,56 @@
-#############################################################################
-#  OpenKore - Network subsystem												#
-#  This module contains functions for sending messages to the server.		#
-#																			#
-#  This software is open source, licensed under the GNU General Public		#
-#  License, version 2.														#
-#  Basically, this means that you're allowed to modify and distribute		#
-#  this software. However, if you distribute modified versions, you MUST	#
-#  also distribute the source code.											#
-#  See http://www.gnu.org/licenses/gpl.html for the full license.			#
-#############################################################################
-# bRO (Brazil)
-package Network::Send::bRO;
-use strict;
-use base 'Network::Send::ServerType0';
-
-sub new {
-	my ($class) = @_;
-	my $self = $class->SUPER::new(@_);
-	
-	my %packets = (
-<<<<<<< HEAD
-		'088D' => ['actor_action', 'a4 C', [qw(targetID type)]],
-		'08A0' => ['skill_use', 'v2 a4', [qw(lv skillID targetID)]],
-		'0928' => ['character_move','a3', [qw(coords)]],
-		'094F' => ['sync', 'V', [qw(time)]],
-		'089F' => ['actor_look_at', 'v C', [qw(head body)]],
-		'0924' => ['item_take', 'a4', [qw(ID)]],
-		'0918' => ['item_drop', 'a2 v', [qw(ID amount)]],
-		'0950' => ['storage_item_add', 'a2 V', [qw(ID amount)]],
-		'094D' => ['storage_item_remove', 'a2 V', [qw(ID amount)]],
-		'094B' => ['skill_use_location', 'v4', [qw(lv skillID x y)]],
-		'0954' => ['actor_info_request', 'a4', [qw(ID)]],
-		'0363' => ['actor_name_request', 'a4', [qw(ID)]],
-		'0815' => ['item_list_res', 'v V2 a*', [qw(len type action itemInfo)]],
-		'0932' => ['map_login', 'a4 a4 a4 V C', [qw(accountID charID sessionID tick sex)]],
-		'07E4' => ['party_join_request_by_name', 'Z24', [qw(partyName)]], #f
-		'0952' => ['homunculus_command', 'v C', [qw(commandType, commandID)]], #f
-		'0963' => ['storage_password'],
-=======
-		'0369' => ['actor_action', 'a4 C', [qw(targetID type)]],
-		'083C' => ['skill_use', 'v2 a4', [qw(lv skillID targetID)]],
-		'0437' => ['character_move','a3', [qw(coords)]],
-		'035F' => ['sync', 'V', [qw(time)]],
-		'0953' => ['actor_look_at', 'v C', [qw(head body)]],
-		'0932' => ['item_take', 'a4', [qw(ID)]],
-		'0933' => ['item_drop', 'v2', [qw(index amount)]],
-		'093F' => ['storage_item_add', 'v V', [qw(index amount)]],
-		'0875' => ['storage_item_remove', 'v V', [qw(index amount)]],
-		'0438' => ['skill_use_location', 'v4', [qw(lv skillID x y)]],
-		'096A' => ['actor_info_request', 'a4', [qw(ID)]],
-		'0368' => ['actor_name_request', 'a4', [qw(ID)]],
-		'0363' => ['item_list_res', 'v V2 a*', [qw(len type action itemInfo)]],
-		'0937' => ['map_login', 'a4 a4 a4 V C', [qw(accountID charID sessionID tick sex)]],
-		'0940' => ['party_join_request_by_name', 'Z24', [qw(partyName)]], #f
-		'0436' => ['homunculus_command', 'v C', [qw(commandType, commandID)]], #f
-		'087A' => ['storage_password'],
->>>>>>> 7ab79610
-	);
-	
-	$self->{packet_list}{$_} = $packets{$_} for keys %packets;
-	
-	my %handlers = qw(
-		master_login 02B0
-		buy_bulk_vender 0801
-		party_setting 07D7
-	);
-	
-	while (my ($k, $v) = each %packets) { $handlers{$v->[0]} = $k}
-	$self->{packet_lut}{$_} = $handlers{$_} for keys %handlers;
-	$self->cryptKeys(177154580, 1966238259, 392561856);
-
-	return $self;
-}
-
+#############################################################################
+#  OpenKore - Network subsystem												#
+#  This module contains functions for sending messages to the server.		#
+#																			#
+#  This software is open source, licensed under the GNU General Public		#
+#  License, version 2.														#
+#  Basically, this means that you're allowed to modify and distribute		#
+#  this software. However, if you distribute modified versions, you MUST	#
+#  also distribute the source code.											#
+#  See http://www.gnu.org/licenses/gpl.html for the full license.			#
+#############################################################################
+# bRO (Brazil)
+package Network::Send::bRO;
+use strict;
+use base 'Network::Send::ServerType0';
+
+sub new {
+	my ($class) = @_;
+	my $self = $class->SUPER::new(@_);
+	
+	my %packets = (
+		'0369' => ['actor_action', 'a4 C', [qw(targetID type)]],
+		'083C' => ['skill_use', 'v2 a4', [qw(lv skillID targetID)]],
+		'0437' => ['character_move','a3', [qw(coords)]],
+		'035F' => ['sync', 'V', [qw(time)]],
+		'0953' => ['actor_look_at', 'v C', [qw(head body)]],
+		'0932' => ['item_take', 'a4', [qw(ID)]],
+		'0933' => ['item_drop', 'a2 v', [qw(ID amount)]],
+		'093F' => ['storage_item_add', 'a2 V', [qw(ID amount)]],
+		'0875' => ['storage_item_remove', 'a2 V', [qw(ID amount)]],
+		'0438' => ['skill_use_location', 'v4', [qw(lv skillID x y)]],
+		'096A' => ['actor_info_request', 'a4', [qw(ID)]],
+		'0368' => ['actor_name_request', 'a4', [qw(ID)]],
+		'0363' => ['item_list_res', 'v V2 a*', [qw(len type action itemInfo)]],
+		'0937' => ['map_login', 'a4 a4 a4 V C', [qw(accountID charID sessionID tick sex)]],
+		'0940' => ['party_join_request_by_name', 'Z24', [qw(partyName)]], #f
+		'0436' => ['homunculus_command', 'v C', [qw(commandType, commandID)]], #f
+		'087A' => ['storage_password'],
+	);
+	
+	$self->{packet_list}{$_} = $packets{$_} for keys %packets;
+	
+	my %handlers = qw(
+		master_login 02B0
+		buy_bulk_vender 0801
+		party_setting 07D7
+	);
+	
+	while (my ($k, $v) = each %packets) { $handlers{$v->[0]} = $k}
+	$self->{packet_lut}{$_} = $handlers{$_} for keys %handlers;
+	$self->cryptKeys(177154580, 1966238259, 392561856);
+
+	return $self;
+}
+
 1;