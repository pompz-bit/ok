--- conflicted
+++ resolved
@@ -6118,7 +6118,6 @@
 	}
 }
 
-<<<<<<< HEAD
 # 0221
 sub upgrade_list {
 	my ($self, $args) = @_;
@@ -6140,7 +6139,8 @@
 
 	message($msg, "list");
 	message T("You can now use the 'refine' command.\n"), "info";
-=======
+}
+
 # 025A
 sub cooking_list {
 	my ($self, $args) = @_;
@@ -6181,7 +6181,6 @@
 	} else {
 		message TF("You tried to refine a weapon (ID %s); result: unknown %s\n", $args->{nameID}, $args->{fail});
 	}
->>>>>>> f10bcaf0
 }
 
 1;