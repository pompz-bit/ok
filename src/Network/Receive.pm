--- conflicted
+++ resolved
@@ -6177,7 +6177,6 @@
 	}
 }
 
-<<<<<<< HEAD
 # 0223
 sub upgrade_message {
 	my ($self, $args) = @_;
@@ -6191,7 +6190,7 @@
 		message TF("Cannot upgrade %s until you level up the upgrade weapon skill.\n", $item), "info";
 	} elsif($args->{type} == 3) { # Fail Item
 		message TF("You lack item %s to upgrade the weapon.\n", $item), "info";
-=======
+
 sub open_buying_store_fail { #0x812
 	my ($self, $args) = @_;
 	my $result = $args->{result};
@@ -6303,7 +6302,6 @@
 	if ($char->{party}{users}{$ID}) {
 		$char->{party}{users}{$ID}{job} = $args->{job};
 		$char->{party}{users}{$ID}{lv} = $args->{lv};
->>>>>>> caec3f32
 	}
 }
 
