--- conflicted
+++ resolved
@@ -282,11 +282,7 @@
 ####################
 # Private RO Servers
 
-<<<<<<< HEAD
-## http://ggamerz-ro.com/
-=======
 # http://gombak-gamerz.com/
->>>>>>> 12a637c9
 [GGamerzRO]
 ip 116.251.223.136
 port 6900
